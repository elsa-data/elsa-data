--- conflicted
+++ resolved
@@ -14,15 +14,10 @@
     "init-db": "cd application/backend && edgedb project init",
     "edgetypes": "cd application/backend && npm run edgetypes",
     "frontend": "cd application/frontend && npm run build:dev",
-<<<<<<< HEAD
     "backend:mac": "cd application/backend && npm run edgetypes && npm run dev:mac",
     "start": "npm run frontend && npm run backend:mac"
-=======
-    "backend": "cd application/backend && npm run edgetypes && npm run dev",
-    "start": "npm run frontend && npm run backend"
   },
   "devDependencies": {
     "npm-run-all": "^4.1.5"
->>>>>>> af3ce48f
   }
 }