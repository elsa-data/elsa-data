import React from "react";
import {
  createBrowserRouter,
  createRoutesFromElements,
  Navigate,
  Outlet,
  Route,
  useLocation,
} from "react-router-dom";
import "./index.css";
import { useLoggedInUser } from "./providers/logged-in-user-provider";
import { EagerErrorBoundary } from "./components/errors";
import AccountPage from "./pages/account-page";
import { UsersDashboardPage } from "./pages/users-dashboard/users-dashboard-page";
import { DacImportPage } from "./pages/dac-import/dac-import-page";
<<<<<<< HEAD
import { ReleasesDashboardPage } from "./pages/releases-dashboard/releases-dashboard-page";
import { ReleasesDetailSubPage } from "./pages/releases/detail/releases-detail-sub-page";
=======
import { ReleasesPage } from "./pages/releases-dashboard/releases-dashboard-page";
import { ReleasesDetailPage } from "./pages/releases/detail/releases-detail-page";
import DataAccessPage from "./pages/releases/detail/logs-box/data-access-page";
>>>>>>> 51870870
import { DatasetsDashboardPage } from "./pages/datasets-dashboard/datasets-dashboard-page";
import { LayoutBase } from "./layouts/layout-base";
import { LoginDevPage } from "./pages/login-dev-page";
import { NotAuthorisedPage } from "./pages/not-authorised-page";
import { LoginPage } from "./pages/login-page";
<<<<<<< HEAD
import { ReleasesUserManagementPage } from "./pages/releases/user-management-page/releases-user-management-page";
import { ReleasesMasterPage } from "./pages/releases/releases-master-page";
import { DataAccessSummarySubPage } from "./pages/releases/data-access-summary-sub-page/data-access-summary-sub-page";
import { BulkSelectorSubPage } from "./pages/releases/bulk-selector-sub-page/bulk-selector-sub-page";
import { DatasetsDetailPage } from "./pages/datasets-detail/datasets-detail-page";
=======
import { AuditEventDetailedPage } from "./components/audit-event/audit-event-detailed-page";
import { AuditEventsPage } from "./pages/audit-events-dashboard/audit-events-dashboard-page";
import { ReleasesUserManagementPage } from "./pages/releases/user-management-page/releases-user-management-page";
>>>>>>> 51870870

export function createRouter(addBypassLoginPage: boolean) {
  const NoMatch = () => {
    let location = useLocation();

    return (
      <EagerErrorBoundary
        message={
          <div>
            <p>
              No React router match for <code>{location.pathname}</code>
            </p>
            <p>
              If you have landed on this page by following links within Elsa
              Data - then this is an internal bug and we would be grateful if
              you could report it.
            </p>
            <p>
              If you have just been randomly typing in URLs then you have got
              what you deserved!
            </p>
          </div>
        }
      />
    );
  };
  const ProtectedRoute: React.FC<{ redirectPath: string }> = ({
    redirectPath,
  }) => {
    const user = useLoggedInUser();
    if (!user) {
      return <Navigate to={redirectPath} replace />;
    }

    return <Outlet />;
  };

  const releaseChildren = [
    {
      text: "Detail",
      path: "detail",
      element: <ReleasesDetailSubPage />,
      children: <></>,
    },
    {
      text: "Cohort Constructor",
      path: "cohort-constructor",
      element: <BulkSelectorSubPage />,
      children: <></>,
    },
    {
      text: "Data Access Summary",
      path: "data-access-summary",
      element: <DataAccessSummarySubPage />,
      children: <></>,
    },
    // TBD Audit Log Page  (
    //         <>
    //           <Route path={`:objectId`} element={<AuditEntryPage />} />
    //         </>
    //       )
    {
      text: "User Management",
      path: "user-management",
      element: <ReleasesUserManagementPage />,
      children: <></>,
    },
  ];

<<<<<<< HEAD
=======
  const ReleaseBreadcrumbDropdown = () => (
    <>
      {releaseChildren.map((c, i) => (
        <BreadcrumbDropdownItem key={i} to={`../${c.path}`} text={c.text} />
      ))}
    </>
  );

>>>>>>> 51870870
  return createBrowserRouter(
    createRoutesFromElements(
      <Route element={<LayoutBase />}>
        {/* the following 'public' routes need to come first so that they will match before
            the more generic / route */}
        <Route path={`/login`} element={<LoginPage />} />
        <Route path={`/not-authorised`} element={<NotAuthorisedPage />} />

        {/* a login bypass route/page that only appears in dev */}
        {addBypassLoginPage && (
          <Route path={`/dev-bm3ey56`} element={<LoginDevPage />} />
        )}

        {/* a protected hierarchy of routes - user must be logged in */}
        <Route path={`/`} element={<ProtectedRoute redirectPath="/login" />}>
          {/* our default 'home' is the releases page */}
          <Route index element={<Navigate to={"releases"} />} />

          <Route path={`releases`}>
            <Route index element={<ReleasesDashboardPage />} />

            {/* all pages pertaining to an individual release get this master page which display
                breadcrumbs and some job management UI */}
            <Route
              path={`:releaseId`}
              element={<ReleasesMasterPage />}
              // we want to pass through to the master page the ability in our breadcrumbs
              // to navigate sideways to our siblings
              handle={{
                siblingItems: releaseChildren.map((c, i) => ({
                  to: `./${c.path}`,
                  text: c.text,
                })),
              }}
            >
              <>
                {releaseChildren.map((c, i) => (
                  <Route
                    key={i}
                    path={c.path}
                    element={c.element}
                    handle={{
                      crumbText: c.text,
                    }}
                  >
                    {c.children}
                  </Route>
                ))}
              </>
            </Route>
          </Route>

          <Route path={`datasets`}>
            <Route index element={<DatasetsDashboardPage />} />
<<<<<<< HEAD

=======
>>>>>>> 51870870
            <Route path={`:datasetId`} element={<DatasetsDetailPage />} />
          </Route>

          <Route path={`dac`} element={<DacImportPage />} />

          <Route path={`account`} element={<AccountPage />} />
          <Route path={`users`} element={<UsersDashboardPage />} />

          <Route
            path={`audit-event/details/:objectId`}
            element={<AuditEventDetailedPage />}
          />
          <Route path={`audit-events`} element={<AuditEventsPage />} />
        </Route>

        <Route path="*" element={<NoMatch />} />
      </Route>
    )
  );
}<|MERGE_RESOLUTION|>--- conflicted
+++ resolved
@@ -13,30 +13,22 @@
 import AccountPage from "./pages/account-page";
 import { UsersDashboardPage } from "./pages/users-dashboard/users-dashboard-page";
 import { DacImportPage } from "./pages/dac-import/dac-import-page";
-<<<<<<< HEAD
 import { ReleasesDashboardPage } from "./pages/releases-dashboard/releases-dashboard-page";
 import { ReleasesDetailSubPage } from "./pages/releases/detail/releases-detail-sub-page";
-=======
-import { ReleasesPage } from "./pages/releases-dashboard/releases-dashboard-page";
-import { ReleasesDetailPage } from "./pages/releases/detail/releases-detail-page";
 import DataAccessPage from "./pages/releases/detail/logs-box/data-access-page";
->>>>>>> 51870870
 import { DatasetsDashboardPage } from "./pages/datasets-dashboard/datasets-dashboard-page";
 import { LayoutBase } from "./layouts/layout-base";
 import { LoginDevPage } from "./pages/login-dev-page";
 import { NotAuthorisedPage } from "./pages/not-authorised-page";
 import { LoginPage } from "./pages/login-page";
-<<<<<<< HEAD
 import { ReleasesUserManagementPage } from "./pages/releases/user-management-page/releases-user-management-page";
 import { ReleasesMasterPage } from "./pages/releases/releases-master-page";
 import { DataAccessSummarySubPage } from "./pages/releases/data-access-summary-sub-page/data-access-summary-sub-page";
 import { BulkSelectorSubPage } from "./pages/releases/bulk-selector-sub-page/bulk-selector-sub-page";
 import { DatasetsDetailPage } from "./pages/datasets-detail/datasets-detail-page";
-=======
 import { AuditEventDetailedPage } from "./components/audit-event/audit-event-detailed-page";
 import { AuditEventsPage } from "./pages/audit-events-dashboard/audit-events-dashboard-page";
 import { ReleasesUserManagementPage } from "./pages/releases/user-management-page/releases-user-management-page";
->>>>>>> 51870870
 
 export function createRouter(addBypassLoginPage: boolean) {
   const NoMatch = () => {
@@ -106,17 +98,6 @@
     },
   ];
 
-<<<<<<< HEAD
-=======
-  const ReleaseBreadcrumbDropdown = () => (
-    <>
-      {releaseChildren.map((c, i) => (
-        <BreadcrumbDropdownItem key={i} to={`../${c.path}`} text={c.text} />
-      ))}
-    </>
-  );
-
->>>>>>> 51870870
   return createBrowserRouter(
     createRoutesFromElements(
       <Route element={<LayoutBase />}>
@@ -171,10 +152,6 @@
 
           <Route path={`datasets`}>
             <Route index element={<DatasetsDashboardPage />} />
-<<<<<<< HEAD
-
-=======
->>>>>>> 51870870
             <Route path={`:datasetId`} element={<DatasetsDetailPage />} />
           </Route>
 
