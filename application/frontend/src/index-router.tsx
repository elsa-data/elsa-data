--- conflicted
+++ resolved
@@ -24,12 +24,9 @@
 import { LoginDevPage } from "./pages/login-dev-page";
 import { NotAuthorisedPage } from "./pages/not-authorised-page";
 import { LoginPage } from "./pages/login-page";
-<<<<<<< HEAD
 import { AuditEventDetailedPage } from "./components/audit-event/audit-event-detailed-page";
 import { AuditEventsPage } from "./pages/audit-events-dashboard/audit-events-dashboard-page";
-=======
 import { ReleasesUserManagementPage } from "./pages/releases/user-management-page/releases-user-management-page";
->>>>>>> 5d4638e2
 
 export function createRouter(addBypassLoginPage: boolean) {
   const NoMatch = () => {
@@ -167,15 +164,6 @@
 
           <Route path={`account`} element={<AccountPage />} />
           <Route path={`users`} element={<UsersDashboardPage />} />
-          <Route path={`releases`}>
-            <Route index element={<ReleasesPage />} />
-            <Route path={`:releaseId`}>
-              <Route index element={<ReleasesDetailPage />} />
-              <Route path={`audit-event`}>
-                <Route path={`data-access`} element={<DataAccessPage />} />
-              </Route>
-            </Route>
-          </Route>
 
           <Route
             path={`audit-event/details/:objectId`}
