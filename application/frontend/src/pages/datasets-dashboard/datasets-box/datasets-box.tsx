--- conflicted
+++ resolved
@@ -8,11 +8,8 @@
 import { BoxNoPad } from "../../../components/boxes";
 import { BoxPaginator } from "../../../components/box-paginator";
 import { fileSize } from "humanize-plus";
-<<<<<<< HEAD
-import {ErrorBoundary} from "../../../components/error-boundary";
-=======
+import { ErrorBoundary } from "../../../components/error-boundary";
 import { handleTotalCountHeaders } from "../../../helpers/paging-helper";
->>>>>>> 23d34301
 
 type Props = {
   // the (max) number of items shown on any single page
