import React, { useRef } from "react";
import { useMutation, useQueryClient } from "react-query";
import { ReleaseApplicationCodedType } from "@umccr/elsa-types";
import { MondoChooser } from "../../../../components/concept-chooser/mondo-chooser";
import { LeftDiv, RightDiv } from "../../../../components/rh/rh-structural";
import { RhSelect } from "../../../../components/rh/rh-select";
import { RhRadioItem, RhRadios } from "../../../../components/rh/rh-radios";
import {
  axiosPatchOperationMutationFn,
  REACT_QUERY_RELEASE_KEYS,
} from "../queries";
import { ReleaseTypeLocal } from "../shared-types";
import { RhTextArea } from "../../../../components/rh/rh-text-area";
<<<<<<< HEAD
import { RhCheckItem, RhChecks } from "../../../../components/rh/rh-checks";
=======
import { EagerErrorBoundary } from "../../../../components/errors";
>>>>>>> 951e63dd

type Props = {
  releaseId: string;
  applicationCoded: ReleaseApplicationCodedType;
};

const malesQuery = {
  filters: [
    {
      scope: "individuals",
      id: "sex",
      operator: "=",
      value: "male",
    },
  ],
};

const notMalesQuery = {
  filters: [
    {
      scope: "individuals",
      id: "sex",
      operator: "!=",
      value: "male",
    },
  ],
};

const malesWithChr1VariantQuery = {
  filters: [
    {
      scope: "individuals",
      id: "sex",
      operator: "=",
      value: "male",
    },
  ],
  // 0101101111
  requestParameters: {
    g_variant: {
      referenceName: "chr1",
      start: 185194,
      referenceBases: "G",
      alternateBases: "C",
    },
  },
};

const allWithChr2VariantQuery = {
  // 1111111000
  requestParameters: {
    g_variant: {
      referenceName: "chr2",
      start: 2397677,
      referenceBases: "GT",
      alternateBases: "G",
    },
  },
};

const femalesWithChr20VariantQuery = {
  // 1100101111
  filters: [
    {
      scope: "individuals",
      id: "sex",
      operator: "=",
      value: "female",
    },
  ],
  // 0101101111
  requestParameters: {
    g_variant: {
      referenceName: "chr20",
      start: 1469919,
      referenceBases: "A",
      alternateBases: "AATAAT",
    },
  },
};

/**
 * The application coded box allows the data admin to clarify/encode details they
 * have found in the application - in preparation of running an algorithm over
 * the datasets.
 *
 * @param releaseId
 * @param applicationCoded
 * @constructor
 */
export const ApplicationCodedBox: React.FC<Props> = ({
  releaseId,
  applicationCoded,
}) => {
  const queryClient = useQueryClient();

  // a mutator that can alter any field set up using our REST PATCH mechanism
  // the argument to the mutator needs to be a single ReleasePatchOperationType operation
  const releasePatchMutate = useMutation(
    axiosPatchOperationMutationFn(`/api/releases/${releaseId}`),
    {
      // whenever we do a mutation of application coded data - our API returns the complete updated
      // state of the *whole* release - and we can use that data to replace the stored react-query state
      onSuccess: (result: ReleaseTypeLocal) => {
        queryClient.setQueryData(
          REACT_QUERY_RELEASE_KEYS.detail(releaseId),
          result
        );
      },
    }
  );

  const ApplicationTypeRadio = (
    label: string,
    value: "HMB" | "POA" | "DS" | "GRU" | "UN"
  ) => (
    <RhRadioItem
      label={label}
      name="studyType"
      checked={applicationCoded.type === value}
      onChange={(e) =>
        releasePatchMutate.mutate({
          op: "replace",
          path: "/applicationCoded/type",
          value: value,
        })
      }
    />
  );

  const ExampleBeaconQueryLink = (label: string, query: any) => (
    <a
      className="underline cursor-pointer"
      onClick={() => {
        if (textAreaRef.current) {
          textAreaRef.current.value = JSON.stringify(query, null, 2);
        }
        releasePatchMutate.mutate({
          op: "replace",
          path: "/applicationCoded/beacon",
          value: query,
        });
      }}
    >
      {label}
    </a>
  );

  const textAreaRef = useRef<HTMLTextAreaElement>(null);

  return (
    <div className="md:grid md:grid-cols-5 md:gap-6">
      <LeftDiv
        heading={"Application Coding"}
        extra={
          "The more application detail are coded, the more the engine can safely bulk select cases by their individual sharing preferences"
        }
      />
      <RightDiv>
        <div className="shadow sm:rounded-md">
          <div className="px-4 py-5 bg-white space-y-6 sm:p-6">
            <div className="grid grid-cols-3 gap-6">
<<<<<<< HEAD
              {/* to be replaced by the new error box */}
              {releasePatchMutate.isError && (
                <p className="col-span-3 font-bold text-red-700 border-gray-800 border-2 p-2">
                  {JSON.stringify(releasePatchMutate.error)}
                </p>
=======
              {lastMutateError && (
                <EagerErrorBoundary
                  message={lastMutateError}
                  styling={"bg-red-100"}
                />
>>>>>>> 951e63dd
              )}
              <RhChecks label={"Assertions"} className="col-span-3">
                <RhCheckItem
                  disabled={true}
                  checked={true}
                  label={"Applicant Has Documented Ethics Approval"}
                />
                <RhCheckItem
                  disabled={true}
                  label={"Applicant Has Agreed to Publish the Results"}
                />
                <RhCheckItem
                  disabled={true}
                  label={"Applicant Asserts the Study is Non-Commercial"}
                />
                <RhCheckItem
                  disabled={true}
                  label={
                    "Applicant Asserts the Organisations Receiving Data are Not-for-Profit"
                  }
                />
                <RhCheckItem
                  disabled={true}
                  label={"Applicant Asserts the Data Use is for Clinical Care"}
                />
                <RhCheckItem
                  disabled={true}
                  label={"Applicant Agrees to Return Derived/Enriched Data"}
                />
                <RhCheckItem
                  disabled={true}
                  label={
                    "Applicant Asserts the Study Involves Method Development (e.g software or algorithms)"
                  }
                />
              </RhChecks>
              <div className="col-span-3 grid grid-cols-2 gap-4">
                <RhRadios label={"Study Type"}>
                  {ApplicationTypeRadio("Unspecified", "UN")}
                  {ApplicationTypeRadio(
                    "Population Origins or Ancestry Research Only",
                    "POA"
                  )}
                  {ApplicationTypeRadio("General Research Use", "GRU")}
                  {ApplicationTypeRadio(
                    "Health or Medical or Biomedical Research",
                    "HMB"
                  )}
                  {ApplicationTypeRadio("Disease Specific Research", "DS")}
                </RhRadios>
                {applicationCoded.type && applicationCoded.type === "DS" && (
                  <MondoChooser
                    className="self-end"
                    label="Disease/Condition(s)"
                    selected={applicationCoded.diseases}
                    addToSelected={(c) =>
                      releasePatchMutate.mutate({
                        op: "add",
                        path: "/applicationCoded/diseases",
                        value: c,
                      })
                    }
                    removeFromSelected={(c) =>
                      releasePatchMutate.mutate({
                        op: "remove",
                        path: "/applicationCoded/diseases",
                        value: c,
                      })
                    }
                    disabled={false}
                  />
                )}
              </div>

              {/* this needs to be converted to a proper ontology search/set like "diseases"
              <RhSelect
                label={"Country of Research"}
                options={[
                  { label: "Australia", value: "AUS" },
                  { label: "New Zealand", value: "NZL" },
                  { label: "United States", value: "USA" },
                ]}
              />
              */}

              <div className="col-span-3">
                <RhTextArea
                  label={"Beacon v2 Query"}
                  className="font-mono rounded-md border border-gray-300 w-full"
                  rows={15}
                  defaultValue={JSON.stringify(
                    applicationCoded.beaconQuery,
                    null,
                    2
                  )}
                  ref={textAreaRef}
                  // value={beaconText}
                  // onChange={(e) => setBeaconText(e.target.value)}
                  onBlur={(e) =>
                    releasePatchMutate.mutate({
                      op: "replace",
                      path: "/applicationCoded/beacon",
                      value: JSON.parse(e.target.value),
                    })
                  }
                />
                <div className="col-span-3 text-right text-xs space-x-2 text-blue-500">
                  <span className="text-black">examples: </span>
                  {ExampleBeaconQueryLink("Males", malesQuery)}
                  {ExampleBeaconQueryLink("Not Males", notMalesQuery)}
                  {ExampleBeaconQueryLink(
                    "Males with Variant 0101101111",
                    malesWithChr1VariantQuery
                  )}
                  {ExampleBeaconQueryLink(
                    "All with Variant 1111111000",
                    allWithChr2VariantQuery
                  )}
                  {ExampleBeaconQueryLink(
                    "Females with Variant 1100101111",
                    femalesWithChr20VariantQuery
                  )}
                </div>
              </div>
            </div>
          </div>
        </div>
      </RightDiv>
    </div>
  );
};<|MERGE_RESOLUTION|>--- conflicted
+++ resolved
@@ -11,11 +11,8 @@
 } from "../queries";
 import { ReleaseTypeLocal } from "../shared-types";
 import { RhTextArea } from "../../../../components/rh/rh-text-area";
-<<<<<<< HEAD
 import { RhCheckItem, RhChecks } from "../../../../components/rh/rh-checks";
-=======
 import { EagerErrorBoundary } from "../../../../components/errors";
->>>>>>> 951e63dd
 
 type Props = {
   releaseId: string;
@@ -178,19 +175,14 @@
         <div className="shadow sm:rounded-md">
           <div className="px-4 py-5 bg-white space-y-6 sm:p-6">
             <div className="grid grid-cols-3 gap-6">
-<<<<<<< HEAD
               {/* to be replaced by the new error box */}
               {releasePatchMutate.isError && (
                 <p className="col-span-3 font-bold text-red-700 border-gray-800 border-2 p-2">
-                  {JSON.stringify(releasePatchMutate.error)}
+                   <EagerErrorBoundary
+                     message={releasePatchMutate.error}
+                     styling={"bg-red-100"}
+                   />
                 </p>
-=======
-              {lastMutateError && (
-                <EagerErrorBoundary
-                  message={lastMutateError}
-                  styling={"bg-red-100"}
-                />
->>>>>>> 951e63dd
               )}
               <RhChecks label={"Assertions"} className="col-span-3">
                 <RhCheckItem
