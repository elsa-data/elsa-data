--- conflicted
+++ resolved
@@ -1,4 +1,4 @@
-import React, { useEffect, useState } from "react";
+import React, { useEffect } from "react";
 import { useMutation, useQueryClient } from "react-query";
 import { Box } from "../../../../components/boxes";
 import { ReleaseTypeLocal } from "../shared-types";
@@ -10,7 +10,8 @@
 } from "../../../../components/rh/rh-structural";
 import { axiosPostNullMutationFn, REACT_QUERY_RELEASE_KEYS } from "../queries";
 import { isUndefined } from "lodash";
-import { EagerErrorBoundary } from "../../../../components/error-boundary";
+import { ConsentSourcesBox } from "./consent-sources-box";
+import { VirtualCohortBox } from "./virtual-cohort-box";
 
 type Props = {
   releaseId: string;
@@ -20,28 +21,9 @@
 export const BulkBox: React.FC<Props> = ({ releaseId, releaseData }) => {
   const queryClient = useQueryClient();
 
-<<<<<<< HEAD
   const [error, setError] = useState<any>(undefined);
   const [isSuccess, setIsSuccess] = useState<boolean>(false);
 
-  // *only* when running a job in the background - we want to set up a polling loop of the backend
-  // so we set this effect up with a dependency on the runningJob field - and switch the
-  // interval on only when there is background job
-  useEffect(() => {
-    const interval = setInterval(() => {
-      if (releaseData.runningJob) {
-        queryClient.invalidateQueries(
-          REACT_QUERY_RELEASE_KEYS.detail(releaseId)
-        );
-      }
-    }, 5000);
-    return () => {
-      clearInterval(interval);
-    };
-  }, [releaseData.runningJob]);
-
-=======
->>>>>>> 1a0f99bc
   const afterMutateUpdateQueryData = (result: ReleaseTypeLocal) => {
     queryClient.setQueryData(
       REACT_QUERY_RELEASE_KEYS.detail(releaseId),
@@ -100,57 +82,10 @@
                     >
                       Apply All
                     </button>
-<<<<<<< HEAD
-
-                    <button
-                      className="btn-normal"
-                      onClick={async () => {
-                        cancelMutate.mutate(null, {
-                          onSuccess: afterMutateUpdateQueryData,
-                          onError: (error: any) => onError(error),
-                        });
-                      }}
-                      disabled={
-                        !releaseData.runningJob ||
-                        releaseData.runningJob.requestedCancellation
-                      }
-                    >
-                      Cancel
-                      {releaseData.runningJob?.requestedCancellation && (
-                        <span> (in progress)</span>
-                      )}
-                    </button>
                   </div>
-
-                  {isSuccess && releaseData.runningJob && (
-                    <>
-                      <div className="flex justify-between mb-1">
-                        <span className="text-base font-medium text-blue-700">
-                          Running
-                        </span>
-                        <span className="text-sm font-medium text-blue-700">
-                          {releaseData.runningJob.percentDone.toString()}%
-                        </span>
-                      </div>
-                      <div className="w-full bg-gray-200 rounded-full h-2.5">
-                        <div
-                          className="bg-blue-600 h-2.5 rounded-full"
-                          style={{
-                            width:
-                              releaseData.runningJob.percentDone.toString() +
-                              "%",
-                          }}
-                        ></div>
-                      </div>
-                      <p></p>
-                    </>
-                  )}
-                  {!isSuccess && (
-                    <EagerErrorBoundary error={error} styling={"bg-red-100"} />
-                  )}
-=======
-                  </div>
->>>>>>> 1a0f99bc
+                  {/*{!isSuccess && (*/}
+                  {/*  <EagerErrorBoundary error={error} styling={"bg-red-100"} />*/}
+                  {/*)}*/}
                 </div>
               </div>
             </div>
