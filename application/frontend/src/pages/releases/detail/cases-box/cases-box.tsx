import React, { ReactNode, useState } from "react";
import { ReleaseCaseType } from "@umccr/elsa-types";
import axios from "axios";
import { useQuery, useQueryClient } from "react-query";
import { IndeterminateCheckbox } from "../../../../components/indeterminate-checkbox";
import { PatientsFlexRow } from "./patients-flex-row";
import classNames from "classnames";
import { Box, BoxNoPad } from "../../../../components/boxes";
import { BoxPaginator } from "../../../../components/box-paginator";
import { isEmpty, trim } from "lodash";
import { ConsentPopup } from "./consent-popup";
import { handleTotalCountHeaders } from "../../../../helpers/paging-helper";

type Props = {
  releaseId: string;

  // a map of every dataset uri we will encounter mapped to a single letter
  datasetMap: Map<string, ReactNode>;

  // the (max) number of case items shown on any single page
  pageSize: number;

  // whether the table is being viewed by someone with permissions to edit it
  isEditable: boolean;

  // whether all the cases information is in fact being re-created and so we need to display
  // a message and disable the UI temporarily
  isInBulkProcessing: boolean;
};

export const CasesBox: React.FC<Props> = ({
  releaseId,
  datasetMap,
  pageSize,
  isEditable,
  isInBulkProcessing,
}) => {
  // our internal state for which page we are on
  const [currentPage, setCurrentPage] = useState<number>(1);

  // very briefly whilst the first page is downloaded we estimate that we have only one entry
  const [currentTotal, setCurrentTotal] = useState<number>(1);

  const [searchText, setSearchText] = useState("");

  const clearSearchText = () => setSearchText("");

  const makeUseableSearchText = (t: string | undefined) => {
    if (!isEmpty(t) && !isEmpty(trim(t))) return trim(t);
    else return undefined;
  };

  const dataQuery = useQuery(
    ["releases-cases", currentPage, searchText, releaseId],
    async () => {
      const urlParams = new URLSearchParams();
      const useableSearchText = makeUseableSearchText(searchText);
      if (useableSearchText) {
        urlParams.append("q", useableSearchText);
      } else {
        urlParams.append("page", currentPage.toString());
      }
      const u = `/api/releases/${releaseId}/cases?${urlParams.toString()}`;
      return await axios.get<ReleaseCaseType[]>(u).then((response) => {
        if (!useableSearchText) {
          // as we page - the backend relays to us an accurate total count so we then use that
          // in the UI - we however only want to set it if we are not in 'search' mode
<<<<<<< HEAD
          const newTotal = parseInt(
            response?.headers["elsa-total-count"] ?? "0"
          );
          if (isFinite(newTotal)) setCurrentTotal(newTotal);
=======
          handleTotalCountHeaders(response, setCurrentTotal);
>>>>>>> 24ebcc0d
        }

        return response.data;
      });
    },
    { keepPreviousData: true }
  );

  const rowSpans: number[] = [];

  // this horrible little piece of logic is used to make rowspans where we have a common
  // dataset shared by rows
  // our cases are always ordered by dataset - so that is why this will generally work
  if (dataQuery.isSuccess) {
    let currentDataset = "not a dataset";
    let currentSpanRow = -1;

    for (let r = 0; r < dataQuery.data.length; r++) {
      if (dataQuery.data[r].fromDatasetUri != currentDataset) {
        // if we have changed from the previous - then its a new span..
        currentSpanRow = r;
        currentDataset = dataQuery.data[r].fromDatasetUri;

        rowSpans.push(1);
      } else {
        // if its the same as the previous - we want to increase the 'current' and put in a marker to the rowspans
        rowSpans[currentSpanRow] += 1;
        rowSpans.push(-1);
      }
    }
  }

  const baseColumnClasses = "py-4 font-medium text-gray-900 whitespace-nowrap";

  const baseMessageDivClasses =
    "min-h-[10em] w-full flex items-center justify-center";

  if (isInBulkProcessing)
    return (
      <Box heading="Cases">
        <p>
          Case processing is happening in the background -
          cases/patients/specimens will be displayed once this processing is
          finished.
        </p>
      </Box>
    );

  return (
    <BoxNoPad heading="Cases">
      <div className="flex flex-col">
        <BoxPaginator
          currentPage={currentPage}
          setPage={(n) => setCurrentPage(n)}
          rowCount={currentTotal}
          rowsPerPage={pageSize}
          rowWord="cases"
          currentSearchText={searchText}
          setSearchText={setSearchText}
          clearSearchText={clearSearchText}
        />
        {dataQuery.isLoading && (
          <div className={classNames(baseMessageDivClasses)}>Loading...</div>
        )}
        {dataQuery.data &&
          dataQuery.data.length === 0 &&
          !makeUseableSearchText(searchText) && (
            <div className={classNames(baseMessageDivClasses)}>
              <p>
                There are no cases visible in the dataset(s) of this release
              </p>
            </div>
          )}
        {dataQuery.data && dataQuery.data.length === 0 && currentTotal > 0 && (
          <div className={classNames(baseMessageDivClasses)}>
            <p>
              No cases are being displayed due to the identifier filter you have
              selected
            </p>
          </div>
        )}
        {dataQuery.data && dataQuery.data.length > 0 && (
          <table className="w-full text-sm text-left text-gray-500 table-fixed">
            <tbody>
              {dataQuery.data.map((row, rowIndex) => {
                return (
                  <tr key={row.id} className="border-b">
                    <td
                      className={classNames(
                        baseColumnClasses,
                        "w-12",
                        "text-center"
                      )}
                    >
                      <IndeterminateCheckbox
                        disabled={true}
                        checked={row.nodeStatus === "selected"}
                        indeterminate={row.nodeStatus === "indeterminate"}
                      />
                    </td>
                    <td
                      className={classNames(
                        baseColumnClasses,
                        "text-left",
                        "w-40"
                      )}
                    >
                      {row.externalId}{" "}
                      {row.customConsent && (
                        <>
                          {" "}
                          <ConsentPopup releaseId={releaseId} nodeId={row.id} />
                        </>
                      )}
                    </td>
                    <td
                      className={classNames(
                        baseColumnClasses,
                        "text-left",
                        "pr-4"
                      )}
                    >
                      <PatientsFlexRow
                        releaseId={releaseId}
                        patients={row.patients}
                        showCheckboxes={isEditable}
                      />
                    </td>
                    {/* if we only have one dataset - then we don't show this column at all */}
                    {/* if this row is part of a rowspan then we also skip it (to make row spans work) */}
                    {datasetMap.size > 1 && rowSpans[rowIndex] >= 1 && (
                      <td
                        className={classNames(
                          baseColumnClasses,
                          "w-10",
                          "px-2",
                          "border-l",
                          "border-red-500"
                        )}
                        rowSpan={
                          rowSpans[rowIndex] == 1
                            ? undefined
                            : rowSpans[rowIndex]
                        }
                      >
                        {datasetMap.get(row.fromDatasetUri)}
                      </td>
                    )}
                  </tr>
                );
              })}
            </tbody>
          </table>
        )}
      </div>
      <div id="popup-root" />
    </BoxNoPad>
  );
};<|MERGE_RESOLUTION|>--- conflicted
+++ resolved
@@ -65,14 +65,7 @@
         if (!useableSearchText) {
           // as we page - the backend relays to us an accurate total count so we then use that
           // in the UI - we however only want to set it if we are not in 'search' mode
-<<<<<<< HEAD
-          const newTotal = parseInt(
-            response?.headers["elsa-total-count"] ?? "0"
-          );
-          if (isFinite(newTotal)) setCurrentTotal(newTotal);
-=======
           handleTotalCountHeaders(response, setCurrentTotal);
->>>>>>> 24ebcc0d
         }
 
         return response.data;
