--- conflicted
+++ resolved
@@ -244,7 +244,6 @@
                   </p>
                 </div>
               )}
-<<<<<<< HEAD
             {casesQueryData && casesQueryData.length > 0 && (
               <div className={specimenMutate.isLoading ? "opacity-50" : ""}>
                 <Table
@@ -259,17 +258,6 @@
                             "text-center"
                           )}
                         >
-=======
-            {dataQuery.data && dataQuery.data.length > 0 && (
-              <>
-                <div
-                  className={releasePatchMutate.isLoading ? "opacity-50" : ""}
-                >
-                  {isAllowEdit && (
-                    <div className="flex flex-wrap items-center border-b py-4">
-                      <label className="flex items-center">
-                        <div className="flex w-12 items-center justify-center">
->>>>>>> 642cd96c
                           <IndeterminateCheckbox
                             disabled={true}
                             checked={row.nodeStatus === "selected"}
@@ -304,7 +292,7 @@
                             releaseKey={releaseKey}
                             releaseIsActivated={releaseIsActivated}
                             patients={row.patients}
-                            showCheckboxes={isEditable}
+                            showCheckboxes={isAllowEdit || isAllowAdminView}
                             onCheckboxClicked={() =>
                               setIsSelectAllIndeterminate(true)
                             }
@@ -332,7 +320,6 @@
                               {datasetMap.get(row.fromDatasetUri)}
                             </div>
                           </td>
-<<<<<<< HEAD
                         )}
                       </tr>
                     );
@@ -343,7 +330,7 @@
                       this does not apply during a text search as all/none/stats
                       don't have the same meaning when the result is filtered by a text box
                       */}
-                {isEditable && !isUseableSearchText && (
+                {isAllowEdit && !isUseableSearchText && (
                   <div className="flex flex-row justify-between border-t-2 py-4">
                     <label className="flex items-center">
                       <div className="flex w-12 items-center justify-center">
@@ -375,54 +362,6 @@
                   </div>
                 )}
               </div>
-=======
-                          <td
-                            className={classNames(
-                              baseColumnClasses,
-                              "text-left",
-                              "pr-4"
-                            )}
-                          >
-                            <PatientsFlexRow
-                              releaseKey={releaseKey}
-                              releaseIsActivated={releaseIsActivated}
-                              patients={row.patients}
-                              showCheckboxes={isAllowEdit || isAllowAdminView}
-                              onCheckboxClicked={() =>
-                                setIsSelectAllIndeterminate(true)
-                              }
-                              showConsent={showConsent}
-                            />
-                          </td>
-                          {/* if we only have one dataset - then we don't show this column at all */}
-                          {/* if this row is part of a rowspan then we also skip it (to make row spans work) */}
-                          {datasetMap.size > 1 && rowSpans[rowIndex] >= 1 && (
-                            <td
-                              className={classNames(
-                                baseColumnClasses,
-                                "w-10",
-                                "px-2",
-                                "border-l",
-                                "border-l-red-500"
-                              )}
-                              rowSpan={
-                                rowSpans[rowIndex] === 1
-                                  ? undefined
-                                  : rowSpans[rowIndex]
-                              }
-                            >
-                              <div className="w-6">
-                                {datasetMap.get(row.fromDatasetUri)}
-                              </div>
-                            </td>
-                          )}
-                        </tr>
-                      );
-                    })}
-                  />
-                </div>
-              </>
->>>>>>> 642cd96c
             )}
           </>
         </DisabledInputWrapper>
