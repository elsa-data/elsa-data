import React, { useState } from "react";
import { CSRFInputToken } from "../../../../components/csrf-token";
import { TsvColumnCheck } from "../../../../components/access-box";
import { ReleaseTypeLocal } from "../../shared-types";
import { ObjectStoreRecordKey } from "@umccr/elsa-types/schemas";
import { Alert } from "../../../../components/alert";
import { trpc } from "../../../../helpers/trpc";
import { EagerErrorBoundary } from "../../../../components/errors";
import { SharerObjectSigningType } from "../../../../../../backend/src/config/config-schema-sharer";

type Props = {
  releaseKey: string;
  releaseData: ReleaseTypeLocal;
  objectSigningSetting: SharerObjectSigningType;
};

export const ObjectSigningForm: React.FC<Props> = ({
  releaseKey,
  releaseData,
}) => {
  const [isPrepareDownload, setIsPrepareDownload] = useState<boolean>(false);
  const [isViewPassword, setIsViewPassword] = useState<boolean>(false);

<<<<<<< HEAD
  const getFilePasswordMutate = trpc.release.getReleasePassword.useMutation({});
=======
  const getFilePasswordQuery = trpc.releaseRouter.getReleasePassword.useQuery(
    {
      releaseKey,
    },
    {
      enabled: isViewPassword,
    }
  );
>>>>>>> 2cebe8cb

  const [isPassInClipboard, setIsPassInClipboard] = useState<boolean>(false);
  return (
    <div className="prose">
      {getFilePasswordQuery.isError && (
        <EagerErrorBoundary error={getFilePasswordQuery.error} />
      )}
      {isPrepareDownload && (
        <Alert
          icon={<span className="loading loading-bars loading-xs" />}
          description={"Preparing ZIP file for download"}
          additionalAlertClassName={
            "alert alert-info bg-slate-300 text-md py-1 mb-3"
          }
        />
      )}
      <div className="flex w-full flex-col ">
        <div className="card rounded-box grid flex-grow">
          <article className="prose mb-5">
            <span className="text-lg font-bold">File Password</span>
            <p>
              The file will be encrypted with a password. Use the following box
              to view the password.
            </p>
          </article>
          <span className="flex w-full items-center">
            {getFilePasswordQuery.data ? (
              <textarea
                disabled
                className="input-bordered input !m-0 w-full overflow-hidden break-words"
                value={getFilePasswordQuery.data}
              />
            ) : (
              <input
                disabled
                type={"password"}
                className="input-bordered input !m-0 w-full break-words"
                value={"123456789012"}
              />
            )}

            {getFilePasswordQuery.isLoading && isViewPassword ? (
              <span className="loading loading-spinner ml-4" />
            ) : getFilePasswordQuery.data ? (
              <button
                className="btn-table-action-navigate"
                onClick={async () => {
                  await navigator.clipboard.writeText(
                    getFilePasswordQuery.data!
                  );
                  setIsPassInClipboard(true);
                  setTimeout(() => {
                    setIsPassInClipboard(false);
                  }, 2000);
                }}
              >
                Copy
              </button>
            ) : (
              <button
                className="btn-table-action-navigate"
                onClick={() => {
                  setIsViewPassword(true);
                }}
              >
                View
              </button>
            )}
          </span>

          <label className="label">
            <span className="label-text-alt h-4 text-red-600">
              {isPassInClipboard && "Password copied to clipboard"}
            </span>
          </label>
        </div>

        <form
          action={`/api/releases/${releaseKey}/tsv-manifest-archive`}
          method="POST"
        >
          <CSRFInputToken />
          <div className="flex flex-col gap-6">
            <article className="prose">
              <span className="text-lg font-bold">TSV Downloader Form</span>
              <p>
                This form allows you to download an encrypted zip file
                containing a TSV file. The TSV file contains one column holding
                signed object URLS - URLs that allow you to directly download
                the given genomic file.
              </p>
            </article>

            {ObjectStoreRecordKey.map((field, i) => (
              <TsvColumnCheck key={i} field={field} />
            ))}

            <div className="prose">
              <input
                type="submit"
                disabled={!releaseData.activation}
                className="btn-normal mt-4"
                value={"Download Zip"}
                onClick={() => {
                  // Set loader alert
                  setIsPrepareDownload(true);
                  setTimeout(() => {
                    setIsPrepareDownload(false);
                  }, 3000);
                }}
              />
            </div>
          </div>
        </form>
      </div>
    </div>
  );
};<|MERGE_RESOLUTION|>--- conflicted
+++ resolved
@@ -21,10 +21,7 @@
   const [isPrepareDownload, setIsPrepareDownload] = useState<boolean>(false);
   const [isViewPassword, setIsViewPassword] = useState<boolean>(false);
 
-<<<<<<< HEAD
-  const getFilePasswordMutate = trpc.release.getReleasePassword.useMutation({});
-=======
-  const getFilePasswordQuery = trpc.releaseRouter.getReleasePassword.useQuery(
+  const getFilePasswordQuery = trpc.release.getReleasePassword.useQuery(
     {
       releaseKey,
     },
@@ -32,7 +29,6 @@
       enabled: isViewPassword,
     }
   );
->>>>>>> 2cebe8cb
 
   const [isPassInClipboard, setIsPassInClipboard] = useState<boolean>(false);
   return (
