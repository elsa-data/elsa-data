import React, { useEffect } from "react";
import { useMutation, useQuery, useQueryClient } from "react-query";
import { useParams } from "react-router-dom";
import { Box } from "../../../components/boxes";
import { LayoutBase } from "../../../layouts/layout-base";
import { CasesBox } from "./cases-box/cases-box";
import { VerticalTabs } from "../../../components/vertical-tabs";
import { AwsS3PresignedForm } from "./aws-s3-presigned-form";
import { InformationBox } from "./information-box";
import {
  axiosPostNullMutationFn,
  REACT_QUERY_RELEASE_KEYS,
  specificReleaseQuery,
} from "./queries";
import { BulkBox } from "./bulk-box/bulk-box";
import { isUndefined } from "lodash";
import { FutherRestrictionsBox } from "./further-restrictions-box";
import { usePageSizer } from "../../../hooks/page-sizer";
import { MasterAccessControlBox } from "./master-access-control-box";
import { LogsBox } from "./logs-box/logs-box";
import { AwsS3VpcShareForm } from "./aws-s3-vpc-share-form";
import { HtsgetForm } from "./htsget-form";
import DataAccessSummaryBox from "./logs-box/data-access-summary";
<<<<<<< HEAD
import { EagerErrorBoundary } from "../../../components/error-boundary";
=======
import { ReleaseTypeLocal } from "./shared-types";
>>>>>>> 1a0f99bc

/**
 * The master page layout performing actions/viewing data for a single
 * specific release.
 *
 * This is main page where functionality of Elsa lives and is exposed
 * to users.
 */
export const ReleasesDetailPage: React.FC = () => {
  const { releaseId } = useParams<{ releaseId: string }>();

  if (!releaseId)
    throw new Error(
      "This component should not be rendered outside a route with a releaseId param"
    );

  const pageSize = usePageSizer();

  const queryClient = useQueryClient();

  const releaseQuery = useQuery({
    queryKey: REACT_QUERY_RELEASE_KEYS.detail(releaseId),
    queryFn: specificReleaseQuery,
  });

  const afterMutateUpdateQueryData = (result: ReleaseTypeLocal) => {
    queryClient.setQueryData(
      REACT_QUERY_RELEASE_KEYS.detail(releaseId),
      result
    );
  };

  const cancelMutate = useMutation(
    axiosPostNullMutationFn(`/api/releases/${releaseId}/jobs/cancel`)
  );
  const isJobRunning: boolean = !isUndefined(releaseQuery?.data?.runningJob);

  // *only* when running a job in the background - we want to set up a polling loop of the backend
  // so we set this effect up with a dependency on the runningJob field - and switch the
  // interval on only when there is background job
  useEffect(() => {
    const interval = setInterval(() => {
      if (releaseQuery?.data?.runningJob) {
        // we are busy waiting on the job to complete - so we can invalidate the whole cache
        // as the jobs may affect the entire UI (audit logs, cases etc)
        queryClient.invalidateQueries().then(() => {});
      }
    }, 5000);
    return () => {
      clearInterval(interval);
    };
  }, [releaseQuery?.data?.runningJob]);

  return (
    <LayoutBase>
      <div className="flex flex-row flex-wrap flex-grow mt-2">
        {releaseQuery.isSuccess && releaseQuery.data.runningJob && (
          <>
            <Box heading="Background Job">
              <div className="flex justify-between mb-1">
                <span className="text-base font-medium text-blue-700">
                  Running
                </span>
                <span className="text-sm font-medium text-blue-700">
                  {releaseQuery.data.runningJob.percentDone.toString()}%
                </span>
              </div>
              <div className="w-full bg-gray-200 rounded-full h-2.5">
                <div
                  className="bg-blue-600 h-2.5 rounded-full"
                  style={{
                    width:
                      releaseQuery.data.runningJob.percentDone.toString() + "%",
                  }}
                ></div>
              </div>
              <button
                className="btn-normal"
                onClick={async () => {
                  cancelMutate.mutate(null, {
                    onSuccess: afterMutateUpdateQueryData,
                  });
                }}
                disabled={releaseQuery.data.runningJob.requestedCancellation}
              >
                Cancel
                {releaseQuery.data.runningJob?.requestedCancellation && (
                  <span> (in progress)</span>
                )}
              </button>
            </Box>
          </>
        )}
        {releaseQuery.isSuccess && !releaseQuery.data.runningJob && (
          <>
            <InformationBox
              releaseId={releaseId}
              releaseData={releaseQuery.data}
            />

            {releaseQuery.data.permissionEditApplicationCoded && (
              <BulkBox releaseId={releaseId} releaseData={releaseQuery.data} />
            )}

            <CasesBox
              releaseId={releaseId}
              datasetMap={releaseQuery.data.datasetMap}
              isEditable={releaseQuery.data.permissionEditSelections || false}
              pageSize={pageSize}
              isInBulkProcessing={isJobRunning}
            />

            {releaseQuery.data.permissionEditSelections && (
              <FutherRestrictionsBox
                releaseId={releaseId}
                releaseData={releaseQuery.data}
              />
            )}

            {releaseQuery.data.permissionEditSelections && (
              <MasterAccessControlBox
                releaseId={releaseId}
                releaseData={releaseQuery.data}
              />
            )}

            <Box heading="Access Data">
              <VerticalTabs
                tabHeadings={[
                  "Manifest",
                  "AWS S3 Presigned URL",
                  "AWS S3 VPC Share",
                  "GCP Cloud Storage Signed URL",
                  "htsget",
                ]}
              >
                <div className="prose">
                  <p>Not implemented</p>
                  <p>
                    Will enable a downloading of a simple manifest with the
                    current release entities (with no access to actual
                    underlying data though)
                  </p>
                  <p>
                    This functionality will always be enabled - as it reveals no
                    more information than the Cases grid i.e. it is a TSV of the
                    cases grid
                  </p>
                </div>
                <AwsS3PresignedForm
                  releaseId={releaseId}
                  releaseData={releaseQuery.data}
                />
                <AwsS3VpcShareForm releaseId={releaseId} />
                <div className="prose">
                  <p>Not implemented</p>
                  <p>Will enable a GCP sharing as per AWS S3</p>
                </div>
                <HtsgetForm
                  releaseId={releaseId}
                  releaseData={releaseQuery.data}
                />
              </VerticalTabs>
            </Box>

            <a href="https://products.aspose.app/cells/viewer" target="_blank">
              TSV Viewer (useful link for demo purposes)
            </a>

            <LogsBox releaseId={releaseId} pageSize={pageSize} />
            <DataAccessSummaryBox releaseId={releaseId} />
          </>
        )}
        {releaseQuery.isError && (
          <EagerErrorBoundary
            message={"Something went wrong fetching release data."}
            error={releaseQuery.error}
            styling={"bg-red-100"}
          />
        )}
      </div>
    </LayoutBase>
  );
};<|MERGE_RESOLUTION|>--- conflicted
+++ resolved
@@ -1,7 +1,7 @@
 import React, { useEffect } from "react";
 import { useMutation, useQuery, useQueryClient } from "react-query";
 import { useParams } from "react-router-dom";
-import { Box } from "../../../components/boxes";
+import { Box, BoxNoPad } from "../../../components/boxes";
 import { LayoutBase } from "../../../layouts/layout-base";
 import { CasesBox } from "./cases-box/cases-box";
 import { VerticalTabs } from "../../../components/vertical-tabs";
@@ -21,11 +21,8 @@
 import { AwsS3VpcShareForm } from "./aws-s3-vpc-share-form";
 import { HtsgetForm } from "./htsget-form";
 import DataAccessSummaryBox from "./logs-box/data-access-summary";
-<<<<<<< HEAD
+import { ReleaseTypeLocal } from "./shared-types";
 import { EagerErrorBoundary } from "../../../components/error-boundary";
-=======
-import { ReleaseTypeLocal } from "./shared-types";
->>>>>>> 1a0f99bc
 
 /**
  * The master page layout performing actions/viewing data for a single
