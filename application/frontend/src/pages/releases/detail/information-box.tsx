--- conflicted
+++ resolved
@@ -7,11 +7,7 @@
 import { useQueryClient } from "@tanstack/react-query";
 
 type Props = {
-<<<<<<< HEAD
-  releaseIdentifier: string;
-=======
   releaseKey: string;
->>>>>>> fb1a9e78
   releaseData: ReleaseTypeLocal;
 };
 
@@ -20,20 +16,12 @@
  * and gives the ability to activate and deactivate them.
  *
  * @param releaseData
-<<<<<<< HEAD
- * @param releaseIdentifier
-=======
  * @param releaseKey
->>>>>>> fb1a9e78
  * @constructor
  */
 export const InformationBox: React.FC<Props> = ({
   releaseData,
-<<<<<<< HEAD
-  releaseIdentifier,
-=======
   releaseKey,
->>>>>>> fb1a9e78
 }) => {
   // a right aligned list of all our datasets and their visualisation colour/box
   const DatasetList = () => (
