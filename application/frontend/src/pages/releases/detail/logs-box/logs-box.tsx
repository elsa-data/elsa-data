import React, { useState } from "react";
import { AuditEntryType } from "@umccr/elsa-types";
import axios from "axios";
import { useQuery } from "react-query";
import classNames from "classnames";
import { BoxNoPad } from "../../../../components/boxes";
import { BoxPaginator } from "../../../../components/box-paginator";
import { format } from "date-fns-tz";
import * as duration from "duration-fns";
import { parseISO } from "date-fns";

type LogsBoxProps = {
  releaseId: string;
  // the (max) number of log items shown on any single page
  pageSize: number;
};

type RowProps = {
  data: AuditEntryType[];
};

export const LogsBox = ({ releaseId, pageSize }: LogsBoxProps): JSX.Element => {
  // our internal state for which page we are on
  const [currentPage, setCurrentPage] = useState<number>(1);

  // very briefly whilst the first page is downloaded we estimate that we have only one entry
  const [currentTotal, setCurrentTotal] = useState<number>(1);

  const dataQuery = useQuery(
    ["releases-audit-log", currentPage, releaseId],
    async () => {
      return await axios
        .get<AuditEntryType[]>(
          `/api/releases/${releaseId}/audit-log?page=${currentPage}`
        )
        .then((response) => {
          // as we page - the backend relays to us an accurate total count so we then use that
          // in the UI
          const newTotal = parseInt(response.headers["elsa-total-count"]);

          if (isFinite(newTotal)) setCurrentTotal(newTotal);

          return response.data;
        });
    },
    { keepPreviousData: true }
  );

<<<<<<< HEAD
=======
  const baseColumnClasses = "py-2 font-small text-gray-400 whitespace-nowrap";

  const createRows = (data: AuditEntryType[]) => {
    // whilst it shouldn't happen in real life - in dev we can occasionally have
    // releases with no audit entries - so we need to handle that safely
    if (!data) return [];

    let viewLastDay = "";

    return data.map((row, rowIndex) => {
      const when = parseISO(row.when as string);

      // TODO: get timezone from somewhere in config

      const localDay = format(when, "d/M/yyyy", {
        timeZone: "Australia/Melbourne",
      });
      const localTime = format(when, "HH:mm:ss", {
        timeZone: "Australia/Melbourne",
      });

      let showDay = false;

      if (localDay != viewLastDay) {
        showDay = true;
        viewLastDay = localDay;
      }

      let showDuration = false;
      let localDuration = "";

      if (row.duration) {
        const parsedDuration = duration.parse(row.duration);

        if (
          parsedDuration.days > 0 ||
          parsedDuration.weeks > 0 ||
          parsedDuration.months > 0 ||
          parsedDuration.years
        )
          // not at all expecting this to happen - if so - just show the entire duration string
          localDuration = `for ${row.duration}`;
        else if (parsedDuration.hours > 0)
          // even hr long activities are unlikely - but we can show that
          localDuration = `for ${parsedDuration.hours} hr(s)`;
        else if (parsedDuration.minutes > 0)
          localDuration = `for ${parsedDuration.minutes} min(s)`;
        else if (parsedDuration.seconds > 0)
          localDuration = `for ${parsedDuration.seconds} sec(s)`;
        else localDuration = "";

        showDuration = true;
      }

      return (
        <tr key={rowIndex} className="border-b pl-2 pr-2">
          <td
            className={classNames(
              baseColumnClasses,
              "w-40",
              "text-left",
              "pl-4"
            )}
          >
            {showDay && <p className="font-bold">{viewLastDay}</p>}
            <p>{localTime}</p>
            {showDuration && <p className="text-xs">{localDuration}</p>}
          </td>
          <td className={classNames(baseColumnClasses, "text-left", "w-auto")}>
            {row.actionDescription}
          </td>
          <td
            className={classNames(
              baseColumnClasses,
              "text-right",
              "w-40",
              "pr-4"
            )}
          >
            {row.whoDisplay}
          </td>
        </tr>
      );
    });
  };

>>>>>>> eab2e008
  return (
    <BoxNoPad heading="Audit Logs">
      <div className="flex flex-col">
        <table className="w-full text-sm text-left text-gray-500 table-fixed">
          <tbody>
            {dataQuery.isSuccess && createRows({ data: dataQuery.data })}
          </tbody>
        </table>
        <BoxPaginator
          currentPage={currentPage}
          setPage={(n) => setCurrentPage(n)}
          rowCount={currentTotal}
          rowsPerPage={pageSize}
          rowWord="log entries"
        />
      </div>
    </BoxNoPad>
  );
};

export const createRows = ({ data }: RowProps): JSX.Element[] => {
  const baseColumnClasses = "py-2 font-small text-gray-400 whitespace-nowrap";
  let viewLastDay = "";
  console.log(data);

  return data.map((row, rowIndex) => {
    const when = parseISO(row.occurredDateTime as string);

    // TODO: get timezone from somewhere in config

    const localDay = format(when, "d/M/yyyy", {
      timeZone: "Australia/Melbourne",
    });
    const localTime = format(when, "HH:mm:ss", {
      timeZone: "Australia/Melbourne",
    });

    let showDay = false;

    if (localDay !== viewLastDay) {
      showDay = true;
      viewLastDay = localDay;
    }

    let showDuration = false;
    let localDuration = "";

    if (row.occurredDuration) {
      const parsedDuration = duration.parse(row.occurredDuration);

      if (
        parsedDuration.days > 0 ||
        parsedDuration.weeks > 0 ||
        parsedDuration.months > 0 ||
        parsedDuration.years
      )
        // not at all expecting this to happen - if so - just show the entire duration string
        localDuration = `for ${row.occurredDuration}`;
      else if (parsedDuration.hours > 0)
        // even hr long activities are unlikely - but we can show that
        localDuration = `for ${parsedDuration.hours} hr(s)`;
      else if (parsedDuration.minutes > 0)
        localDuration = `for ${parsedDuration.minutes} min(s)`;
      else if (parsedDuration.seconds > 0)
        localDuration = `for ${parsedDuration.seconds} sec(s)`;
      else localDuration = "";

      showDuration = true;
    }

    return (
      <tr key={rowIndex} className="border-b pl-2 pr-2">
        <td
          className={classNames(baseColumnClasses, "w-40", "text-left", "pl-4")}
        >
          {showDay && <p className="font-bold">{viewLastDay}</p>}
          <p>{localTime}</p>
          {showDuration && <p className="text-xs">{localDuration}</p>}
        </td>
        <td className={classNames(baseColumnClasses, "text-left", "w-auto")}>
          {row.actionDescription}
        </td>
        <td
          className={classNames(
            baseColumnClasses,
            "text-right",
            "w-40",
            "pr-4"
          )}
        >
          {row.whoDisplayName}
        </td>
      </tr>
    );
  });
};<|MERGE_RESOLUTION|>--- conflicted
+++ resolved
@@ -46,95 +46,6 @@
     { keepPreviousData: true }
   );
 
-<<<<<<< HEAD
-=======
-  const baseColumnClasses = "py-2 font-small text-gray-400 whitespace-nowrap";
-
-  const createRows = (data: AuditEntryType[]) => {
-    // whilst it shouldn't happen in real life - in dev we can occasionally have
-    // releases with no audit entries - so we need to handle that safely
-    if (!data) return [];
-
-    let viewLastDay = "";
-
-    return data.map((row, rowIndex) => {
-      const when = parseISO(row.when as string);
-
-      // TODO: get timezone from somewhere in config
-
-      const localDay = format(when, "d/M/yyyy", {
-        timeZone: "Australia/Melbourne",
-      });
-      const localTime = format(when, "HH:mm:ss", {
-        timeZone: "Australia/Melbourne",
-      });
-
-      let showDay = false;
-
-      if (localDay != viewLastDay) {
-        showDay = true;
-        viewLastDay = localDay;
-      }
-
-      let showDuration = false;
-      let localDuration = "";
-
-      if (row.duration) {
-        const parsedDuration = duration.parse(row.duration);
-
-        if (
-          parsedDuration.days > 0 ||
-          parsedDuration.weeks > 0 ||
-          parsedDuration.months > 0 ||
-          parsedDuration.years
-        )
-          // not at all expecting this to happen - if so - just show the entire duration string
-          localDuration = `for ${row.duration}`;
-        else if (parsedDuration.hours > 0)
-          // even hr long activities are unlikely - but we can show that
-          localDuration = `for ${parsedDuration.hours} hr(s)`;
-        else if (parsedDuration.minutes > 0)
-          localDuration = `for ${parsedDuration.minutes} min(s)`;
-        else if (parsedDuration.seconds > 0)
-          localDuration = `for ${parsedDuration.seconds} sec(s)`;
-        else localDuration = "";
-
-        showDuration = true;
-      }
-
-      return (
-        <tr key={rowIndex} className="border-b pl-2 pr-2">
-          <td
-            className={classNames(
-              baseColumnClasses,
-              "w-40",
-              "text-left",
-              "pl-4"
-            )}
-          >
-            {showDay && <p className="font-bold">{viewLastDay}</p>}
-            <p>{localTime}</p>
-            {showDuration && <p className="text-xs">{localDuration}</p>}
-          </td>
-          <td className={classNames(baseColumnClasses, "text-left", "w-auto")}>
-            {row.actionDescription}
-          </td>
-          <td
-            className={classNames(
-              baseColumnClasses,
-              "text-right",
-              "w-40",
-              "pr-4"
-            )}
-          >
-            {row.whoDisplay}
-          </td>
-        </tr>
-      );
-    });
-  };
-
->>>>>>> eab2e008
   return (
     <BoxNoPad heading="Audit Logs">
       <div className="flex flex-col">
@@ -159,6 +70,8 @@
   const baseColumnClasses = "py-2 font-small text-gray-400 whitespace-nowrap";
   let viewLastDay = "";
   console.log(data);
+
+  if (!data) return [];
 
   return data.map((row, rowIndex) => {
     const when = parseISO(row.occurredDateTime as string);
