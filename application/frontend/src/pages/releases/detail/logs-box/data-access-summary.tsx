import React from "react";
import axios from "axios";
import { useQuery } from "react-query";
import { BoxNoPad } from "../../../../components/boxes";
import { Table } from "../../../../components/tables";
import { convertCamelCaseToTitle } from "../../../../helpers/utils";
import { formatLocalDateTime } from "../../../../helpers/datetime-helper";
import { AuditDataSummaryType } from "@umccr/elsa-types";
import { BiLinkExternal } from "react-icons/bi";
<<<<<<< HEAD
import { EagerErrorBoundary } from "../../../../components/error-boundary";
=======
import { fileSize } from "humanize-plus";
>>>>>>> 80a53f62

function DataAccessSummaryBox({ releaseId }: { releaseId: string }) {
  const dataAccessQuery = useQuery(
    ["release-data-access-audit", releaseId],
    async () =>
      await axios
        .get<AuditDataSummaryType[]>(
          `/api/releases/${releaseId}/audit-log/data-access/summary`
        )
        .then((response) => response.data)
  );

  const COLUMN_TO_SHOW = [
    "target",
    "fileUrl",
    "fileSize",
    "dataAccessedInBytes",
    "downloadStatus",
    "lastAccessedTime",
  ] as const;

  const data: AuditDataSummaryType[] | undefined = dataAccessQuery.data;

  const BoxHeader = () => (
    <div className="flex justify-between">
      <div>Data Access Log Summary</div>
      <a
        className="normal-case	bg-transparent flex cursor-pointer hover:bg-slate-200 p-1 rounded-md"
        href={`/releases/${releaseId}/audit-log/data-access`}
      >
        <BiLinkExternal />
      </a>
    </div>
  );

  return (
    <BoxNoPad heading={<BoxHeader />}>
      <Table
        tableHead={
          <tr className="text-sm text-gray-500 whitespace-nowrap border-b bg-slate-50 border-slate-700">
            {COLUMN_TO_SHOW.map((header) => (
              <th
                key={header}
                className="p-4 text-sm text-gray-600 whitespace-nowrap border-b hover:rounded-lg"
              >
                <div className="flex flex-nowrap space-x-1">
                  {convertCamelCaseToTitle(header)}
                </div>
              </th>
            ))}
          </tr>
        }
        tableBody={
          dataAccessQuery.isSuccess &&
          data &&
          data.map((row, idx) => (
            <>
              <tr
                key={idx}
                className="group text-sm text-gray-500 whitespace-nowrap border-b odd:bg-white even:bg-slate-50 border-slate-700 hover:bg-slate-100 hover:rounded-lg"
              >
                {COLUMN_TO_SHOW.map((column, idx) => (
                  <td
                    className="p-4 text-sm text-gray-500 whitespace-nowrap border-b"
                    key={idx}
                  >
                    {column === "dataAccessedInBytes" ||
                    column === "fileSize" ? (
                      fileSize(row[column])
                    ) : column === "downloadStatus" ? (
                      <DisplayDownloadStatus status={row[column]} />
                    ) : column === "lastAccessedTime" ? (
                      formatLocalDateTime(row[column])
                    ) : (
                      row[column]
                    )}
                  </td>
                ))}
              </tr>
            </>
          ))
        }
      />
      {dataAccessQuery.isError && (
        <EagerErrorBoundary
          message={"Something went wrong fetching audit logs."}
          error={dataAccessQuery.error}
          styling={"bg-red-100"}
        />
      )}
    </BoxNoPad>
  );
}

export default DataAccessSummaryBox;

/**
 * Helper Component
 */
function DisplayDownloadStatus({ status }: { status: string }) {
  let classNameStr = ``;

  if (status === "multiple-download") {
    classNameStr += "bg-amber-200	text-amber-500";
  } else if (status === "complete") {
    classNameStr += "bg-green-200	text-green-600";
  } else {
    classNameStr += "bg-neutral-200	text-neutral-500";
  }
  return (
    <div className={`${classNameStr} p-1 rounded-md w-fit font-semibold`}>
      {status}
    </div>
  );
}<|MERGE_RESOLUTION|>--- conflicted
+++ resolved
@@ -7,11 +7,8 @@
 import { formatLocalDateTime } from "../../../../helpers/datetime-helper";
 import { AuditDataSummaryType } from "@umccr/elsa-types";
 import { BiLinkExternal } from "react-icons/bi";
-<<<<<<< HEAD
 import { EagerErrorBoundary } from "../../../../components/error-boundary";
-=======
 import { fileSize } from "humanize-plus";
->>>>>>> 80a53f62
 
 function DataAccessSummaryBox({ releaseId }: { releaseId: string }) {
   const dataAccessQuery = useQuery(
