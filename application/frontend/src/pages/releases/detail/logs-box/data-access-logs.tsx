--- conflicted
+++ resolved
@@ -12,11 +12,8 @@
 import { isNil } from "lodash";
 import { BoxPaginator } from "../../../../components/box-paginator";
 import { usePageSizer } from "../../../../hooks/page-sizer";
-<<<<<<< HEAD
-import {ErrorBoundary} from "../../../../components/error-boundary";
-=======
 import { handleTotalCountHeaders } from "../../../../helpers/paging-helper";
->>>>>>> 23d34301
+import { ErrorBoundary } from "../../../../components/error-boundary";
 
 function DataAccessLogsBox() {
   const { releaseId, objectId } = useParams<{
