--- conflicted
+++ resolved
@@ -86,14 +86,10 @@
   const data: AuditDataAccessType[] | undefined = dataAccessQuery.data;
   if (isNil(data) && dataAccessQuery.isSuccess) return <>No Data Found!</>;
   return (
-<<<<<<< HEAD
-    <BoxNoPad heading={<BoxHeader />}>
-=======
     <BoxNoPad
-      heading="Data Access Log Summary"
+      heading={<BoxHeader />}
       errorMessage={"Something went wrong fetching data access logs."}
     >
->>>>>>> 13d4b91c
       <Table
         tableHead={
           <tr className="text-sm text-gray-500 whitespace-nowrap border-b bg-slate-50 border-slate-700">
