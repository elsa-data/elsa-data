import React, { useState } from "react";
import { AuditDataAccessType } from "@umccr/elsa-types";
import { useQuery } from "react-query";
import { BoxNoPad } from "../../../../components/boxes";
import { Table } from "../../../../components/tables";
import { ToolTip } from "../../../../components/tooltip";
import { formatLocalDateTime } from "../../../../helpers/datetime-helper";
import { categoryToDescription } from "./logs-box";
import { useParams } from "react-router-dom";
import axios from "axios";
import { isEmpty, isNil } from "lodash";
import { BoxPaginator } from "../../../../components/box-paginator";
import { usePageSizer } from "../../../../hooks/page-sizer";
<<<<<<< HEAD
import { fileSize } from "humanize-plus";
=======
import { handleTotalCountHeaders } from "../../../../helpers/paging-helper";
>>>>>>> 24ebcc0d

function DataAccessLogsBox() {
  const { releaseId, objectId } = useParams<{
    releaseId: string;
    objectId: string;
  }>();

  // Pagination Variables
  const pageSize = usePageSizer();
  const [currentPage, setCurrentPage] = useState<number>(1);
  const [currentTotal, setCurrentTotal] = useState<number>(1);

  const dataAccessQuery = useQuery(
    ["release-data-access-audit", releaseId, objectId, currentPage],
    async () => {
      const response = await axios.get<AuditDataAccessType[]>(
        `/api/releases/${releaseId}/audit-log/data-access`,
        {
          params: {
            page: currentPage,
          },
        }
      );

      const data = response.data;
<<<<<<< HEAD
      const newTotal = parseInt(response?.headers["elsa-total-count"] ?? "0");
      if (isFinite(newTotal)) setCurrentTotal(newTotal);
=======
      handleTotalCountHeaders(response, setCurrentTotal);
>>>>>>> 24ebcc0d
      return data;
    }
  );

  const COLUMN_TO_SHOW = [
    { key: "fileUrl", value: "File URL" },
    { key: "whoDisplayName", value: "IP Address" },
    { key: "actionCategory", value: "Category" },
    { key: "occurredDateTime", value: "Occurred Date Time" },
    { key: "egressBytes", value: "Number of Bytes Accessed" },
  ];

  const data: AuditDataAccessType[] | undefined = dataAccessQuery.data;
  if (isNil(data) && dataAccessQuery.isSuccess) return <>No Data Found!</>;
  return (
    <BoxNoPad heading="Data Access Log Summary">
      <Table
        tableHead={
          <tr className="text-sm text-gray-500 whitespace-nowrap border-b bg-slate-50 border-slate-700">
            {COLUMN_TO_SHOW.map((header, idx) => (
              <th
                key={idx}
                className="p-4 text-sm text-gray-600 whitespace-nowrap border-b hover:rounded-lg"
              >
                <div className="flex flex-nowrap space-x-1">{header.value}</div>
              </th>
            ))}
          </tr>
        }
        tableBody={
          dataAccessQuery.isSuccess &&
          data &&
          data.map((row, idx) => (
            <>
              <tr
                key={idx}
                className="group text-sm text-gray-500 whitespace-nowrap border-b odd:bg-white even:bg-slate-50 border-slate-700 hover:bg-slate-100 hover:rounded-lg"
              >
                {COLUMN_TO_SHOW.map((col, idx) => {
                  const objKey = col.key;
                  return (
                    <td
                      className="p-4 text-sm text-gray-500 whitespace-nowrap border-b"
                      key={idx}
                    >
                      {objKey === "egressBytes" ? (
                        fileSize(row[objKey])
                      ) : objKey === "occurredDateTime" ? (
                        formatLocalDateTime(row[objKey])
                      ) : objKey === "actionCategory" ? (
                        <ToolTip
                          trigger={
                            <div className="flex items-center w-8 h-8">
                              {row[objKey]}
                            </div>
                          }
                          description={categoryToDescription(row[objKey])}
                        />
                      ) : objKey === "whoDisplayName" ||
                        objKey === "fileUrl" ? (
                        row[objKey]
                      ) : (
                        ""
                      )}
                    </td>
                  );
                })}
              </tr>
            </>
          ))
        }
      />
      <BoxPaginator
        currentPage={currentPage}
        setPage={(n) => setCurrentPage(n)}
        rowCount={currentTotal}
        rowsPerPage={pageSize}
        rowWord="dataAccess"
      />
    </BoxNoPad>
  );
}

export default DataAccessLogsBox;<|MERGE_RESOLUTION|>--- conflicted
+++ resolved
@@ -11,11 +11,8 @@
 import { isEmpty, isNil } from "lodash";
 import { BoxPaginator } from "../../../../components/box-paginator";
 import { usePageSizer } from "../../../../hooks/page-sizer";
-<<<<<<< HEAD
 import { fileSize } from "humanize-plus";
-=======
 import { handleTotalCountHeaders } from "../../../../helpers/paging-helper";
->>>>>>> 24ebcc0d
 
 function DataAccessLogsBox() {
   const { releaseId, objectId } = useParams<{
@@ -41,12 +38,7 @@
       );
 
       const data = response.data;
-<<<<<<< HEAD
-      const newTotal = parseInt(response?.headers["elsa-total-count"] ?? "0");
-      if (isFinite(newTotal)) setCurrentTotal(newTotal);
-=======
       handleTotalCountHeaders(response, setCurrentTotal);
->>>>>>> 24ebcc0d
       return data;
     }
   );
