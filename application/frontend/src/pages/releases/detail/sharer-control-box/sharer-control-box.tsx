--- conflicted
+++ resolved
@@ -14,7 +14,6 @@
 import { isDiscriminate } from "@umccr/elsa-constants";
 import { useLoggedInUserConfigRelay } from "../../../../providers/logged-in-user-config-relay-provider";
 import { InputWrapper } from "../../../../components/input-wrapper";
-import { EagerErrorBoundary } from "../../../../components/errors";
 
 type Props = {
   releaseKey: string;
@@ -203,8 +202,8 @@
   const awsAccessPointEnabled = !!releaseData.dataSharingAwsAccessPoint;
   // const gcpStorageIamEnabled = !!releaseData.dataSharingGcpStorageIam;
 
-  const error = releasePatchMutate.error || copyOutMutate.error;
-  const isError = releasePatchMutate.isError || copyOutMutate.isError;
+  const error = releasePatchMutate.error ?? copyOutTriggerMutate.error;
+  const isError = releasePatchMutate.isError || copyOutTriggerMutate.isError;
 
   return (
     <Box heading="Data Sharing Control">
@@ -220,7 +219,6 @@
           <RhChecks label="Researcher Access Via">
             <InputWrapper isDisabledChildrenInput={!isEditable}>
               <>
-                {isError && <EagerErrorBoundary error={error} />}
                 {objectSigningSetting && (
                   <SharingConfigurationAccordion
                     path="/dataSharingConfiguration/objectSigningEnabled"
@@ -239,85 +237,21 @@
                   </SharingConfigurationAccordion>
                 )}
 
-<<<<<<< HEAD
                 {copyOutSetting && (
                   <SharingConfigurationAccordion
                     path="/dataSharingConfiguration/copyOutEnabled"
                     label="Copy Out"
                     current={copyOutEnabled}
                     notWorkingReason={copyOutSetting.notWorkingReason}
-=======
-            {copyOutSetting && (
-              <SharingConfigurationAccordion
-                path="/dataSharingConfiguration/copyOutEnabled"
-                label="Copy Out"
-                current={copyOutEnabled}
-                notWorkingReason={copyOutSetting.notWorkingReason}
-              >
-                <div className="form-control flex-grow lg:w-3/4">
-                  <label className="label">
-                    <span className="label-text">
-                      Destination for Copy Out{" "}
-                      <span className="text-xs">
-                        (NOTE this field can be edited by the researchers as
-                        well)
-                      </span>
-                    </span>
-                  </label>
-                  <input
-                    type="text"
-                    className="input-bordered input w-full"
-                    defaultValue={
-                      releaseData.dataSharingCopyOut?.destinationLocation
-                    }
-                    disabled={releasePatchMutate.isLoading}
-                    onBlur={(e) =>
-                      releasePatchMutate.mutate({
-                        op: "replace",
-                        path: "/dataSharingConfiguration/copyOutDestinationLocation",
-                        value: e.target.value,
-                      })
-                    }
-                  />
-                </div>
-                <div className="form-control">
-                  <label className="label">
-                    <span className="label-text">
-                      Start a Background Copy{" "}
-                      <span className="text-xs">
-                        (NOTE these jobs can run for hours)
-                      </span>
-                    </span>
-                  </label>
-                  <button
-                    type="button"
-                    className="btn-normal w-fit"
-                    onClick={() => {
-                      copyOutTriggerMutate.mutate({
-                        releaseKey: releaseKey,
-                        destinationBucket:
-                          releaseData.dataSharingCopyOut?.destinationLocation ||
-                          "",
-                      });
-                    }}
-                    disabled={
-                      // can't be already running a job
-                      !!releaseData.runningJob ||
-                      // must be activated
-                      !releaseData.activation ||
-                      // can't be within our own trigger operation
-                      copyOutTriggerMutate.isLoading ||
-                      // can't be started whilst other fields are being mutated
-                      releasePatchMutate.isLoading ||
-                      // copy out needs to be working as a mechanism
-                      !!copyOutSetting.notWorkingReason
-                    }
->>>>>>> 6063644b
                   >
                     <div className="form-control flex-grow lg:w-3/4">
                       <label className="label">
                         <span className="label-text">
-                          Destination for Copy Out
+                          Destination for Copy Out{" "}
+                          <span className="text-xs">
+                            (NOTE this field can be edited by the researchers as
+                            well)
+                          </span>
                         </span>
                       </label>
                       <input
@@ -326,22 +260,30 @@
                         defaultValue={
                           releaseData.dataSharingCopyOut?.destinationLocation
                         }
+                        disabled={releasePatchMutate.isLoading}
+                        onBlur={(e) =>
+                          releasePatchMutate.mutate({
+                            op: "replace",
+                            path: "/dataSharingConfiguration/copyOutDestinationLocation",
+                            value: e.target.value,
+                          })
+                        }
                       />
                     </div>
-                    <div className="form-control flex-grow lg:w-3/4">
+                    <div className="form-control">
                       <label className="label">
                         <span className="label-text">
-                          Start a Background Copy
-                        </span>
-                        <span className="label-text-alt">
-                          (running time can be hours)
+                          Start a Background Copy{" "}
+                          <span className="text-xs">
+                            (NOTE these jobs can run for hours)
+                          </span>
                         </span>
                       </label>
                       <button
                         type="button"
-                        className="btn-normal"
+                        className="btn-normal w-fit"
                         onClick={() => {
-                          copyOutMutate.mutate({
+                          copyOutTriggerMutate.mutate({
                             releaseKey: releaseKey,
                             destinationBucket:
                               releaseData.dataSharingCopyOut
@@ -349,7 +291,15 @@
                           });
                         }}
                         disabled={
-                          copyOutMutate.isLoading ||
+                          // can't be already running a job
+                          !!releaseData.runningJob ||
+                          // must be activated
+                          !releaseData.activation ||
+                          // can't be within our own trigger operation
+                          copyOutTriggerMutate.isLoading ||
+                          // can't be started whilst other fields are being mutated
+                          releasePatchMutate.isLoading ||
+                          // copy out needs to be working as a mechanism
                           !!copyOutSetting.notWorkingReason
                         }
                       >
@@ -359,7 +309,6 @@
                   </SharingConfigurationAccordion>
                 )}
 
-<<<<<<< HEAD
                 {htsgetSetting && (
                   <SharingConfigurationAccordion
                     path="/dataSharingConfiguration/htsgetEnabled"
@@ -367,50 +316,37 @@
                     current={htsgetEnabled}
                     notWorkingReason={htsgetSetting.notWorkingReason}
                   >
-                    <p>Some text about htsget</p>
-                    <pre>{releaseData.dataSharingHtsget?.url}</pre>
+                    <div className="flex flex-col">
+                      <div className={"pb-2"}>
+                        htsget is a protocol that allows restricting data
+                        sharing to specific regions.
+                      </div>
+                      <pre className="pb-4">
+                        {releaseData.dataSharingHtsget?.url}
+                      </pre>
+
+                      <div className="font-medium">Restrictions</div>
+                      <HtsgetRestriction
+                        label="Congenital Heart Defect"
+                        setFn={setCongenitalHeartDefect}
+                        restriction="CongenitalHeartDefect"
+                        checked={congenitalHeartDefect}
+                      ></HtsgetRestriction>
+                      <HtsgetRestriction
+                        label="Autism"
+                        setFn={setAutism}
+                        restriction="Autism"
+                        checked={autism}
+                      ></HtsgetRestriction>
+                      <HtsgetRestriction
+                        label="Achromatopsia"
+                        setFn={setAchromatopsia}
+                        restriction="Achromatopsia"
+                        checked={achromatopsia}
+                      ></HtsgetRestriction>
+                    </div>
                   </SharingConfigurationAccordion>
                 )}
-=======
-            {htsgetSetting && (
-              <SharingConfigurationAccordion
-                path="/dataSharingConfiguration/htsgetEnabled"
-                label="Htsget"
-                current={htsgetEnabled}
-                notWorkingReason={htsgetSetting.notWorkingReason}
-              >
-                <div className="flex flex-col">
-                  <div className={"pb-2"}>
-                    htsget is a protocol that allows restricting data sharing to
-                    specific regions.
-                  </div>
-                  <pre className="pb-4">
-                    {releaseData.dataSharingHtsget?.url}
-                  </pre>
-
-                  <div className="font-medium">Restrictions</div>
-                  <HtsgetRestriction
-                    label="Congenital Heart Defect"
-                    setFn={setCongenitalHeartDefect}
-                    restriction="CongenitalHeartDefect"
-                    checked={congenitalHeartDefect}
-                  ></HtsgetRestriction>
-                  <HtsgetRestriction
-                    label="Autism"
-                    setFn={setAutism}
-                    restriction="Autism"
-                    checked={autism}
-                  ></HtsgetRestriction>
-                  <HtsgetRestriction
-                    label="Achromatopsia"
-                    setFn={setAchromatopsia}
-                    restriction="Achromatopsia"
-                    checked={achromatopsia}
-                  ></HtsgetRestriction>
-                </div>
-              </SharingConfigurationAccordion>
-            )}
->>>>>>> 6063644b
 
                 {awsAccessPointSetting && (
                   <SharingConfigurationAccordion
@@ -425,7 +361,7 @@
                       </label>
                       <input
                         type="text"
-                        className="input-bordered input w-full"
+                        className="input-bordered input input-disabled w-full"
                         defaultValue={
                           releaseData.dataSharingAwsAccessPoint?.accountId
                         }
@@ -438,7 +374,7 @@
                       </label>
                       <input
                         type="text"
-                        className="input-bordered input w-full"
+                        className="input-bordered input input-disabled w-full"
                         defaultValue={
                           releaseData.dataSharingAwsAccessPoint?.vpcId
                         }
@@ -474,7 +410,7 @@
                   </label>
                   <input
                     type="text"
-                    className="input-bordered input w-full"
+                    className="input-bordered input input-disabled w-full"
                     defaultValue={releaseData.dataSharingGcpStorageIam?.users.join(
                       " "
                     )}
