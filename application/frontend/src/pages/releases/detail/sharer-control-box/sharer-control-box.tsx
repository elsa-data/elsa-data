--- conflicted
+++ resolved
@@ -51,8 +51,6 @@
     }
   );
 
-<<<<<<< HEAD
-=======
   const [congenitalHeartDefect, setCongenitalHeartDefect] = useState(
     releaseData.htsgetRestrictions.includes("CongenitalHeartDefect")
   );
@@ -187,7 +185,6 @@
     </div>
   );
 
->>>>>>> 6063644b
   // the settings come from the backend on login and tell us what is fundamentally enabled
   // in the system
   const objectSigningSetting = sharers.find(
@@ -261,14 +258,12 @@
                 current={htsgetEnabled}
                 notWorkingReason={htsgetSetting.notWorkingReason}
               >
-<<<<<<< HEAD
                 <HtsgetAccordionContent
                   releaseKey={releaseKey}
                   releaseData={releaseData}
                   releasePatchMutator={releasePatchMutate}
                   htsgetSetting={htsgetSetting}
                 />
-=======
                 <div className="flex flex-col">
                   <div className={"pb-2"}>
                     htsget is a protocol that allows restricting data sharing to
@@ -298,7 +293,6 @@
                     checked={achromatopsia}
                   ></HtsgetRestriction>
                 </div>
->>>>>>> 6063644b
               </SharingConfigurationAccordion>
             )}
 
