--- conflicted
+++ resolved
@@ -13,16 +13,13 @@
 import { trpc } from "../../../../helpers/trpc";
 import { isDiscriminate } from "@umccr/elsa-constants";
 import { useLoggedInUserConfigRelay } from "../../../../providers/logged-in-user-config-relay-provider";
-<<<<<<< HEAD
 import { SharingConfigurationAccordion } from "./sharing-configuration-accordion";
 import { CopyOutAccordionContent } from "./copy-out-accordion-content";
 import { ObjectSigningAccordionContent } from "./object-signing-accordion-content";
 import { HtsgetAccordionContent } from "./htsget-accordion-content";
 import { AwsAccessPointAccordionContent } from "./aws-access-point-accordion-content";
-=======
 import { InputWrapper } from "../../../../components/input-wrapper";
 import { EagerErrorBoundary } from "../../../../components/errors";
->>>>>>> 9ff8022e
 
 type Props = {
   releaseKey: string;
@@ -36,6 +33,7 @@
  *
  * @param releaseKey
  * @param releaseData
+ * @param isEditable
  * @constructor
  */
 export const SharerControlBox: React.FC<Props> = ({
@@ -58,145 +56,6 @@
     }
   );
 
-<<<<<<< HEAD
-=======
-  const [congenitalHeartDefect, setCongenitalHeartDefect] = useState(
-    releaseData.htsgetRestrictions.includes("CongenitalHeartDefect")
-  );
-  const [autism, setAutism] = useState(
-    releaseData.htsgetRestrictions.includes("Autism")
-  );
-  const [achromatopsia, setAchromatopsia] = useState(
-    releaseData.htsgetRestrictions.includes("Achromatopsia")
-  );
-
-  const applyHtsgetRestriction =
-    trpc.releaseRouter.applyHtsgetRestriction.useMutation();
-  const removeHtsgetRestriction =
-    trpc.releaseRouter.removeHtsgetRestriction.useMutation();
-
-  const copyOutTriggerMutate = trpc.releaseJob.startCopyOut.useMutation({
-    onSuccess: async () => {
-      await utils.releaseRouter.getSpecificRelease.invalidate({
-        releaseKey: releaseKey,
-      });
-      // once we have started the copy out and invalidated the release state - our next render
-      // will show a progress bar at the top... we take them there to show it occurring
-      window.scrollTo({
-        top: 0,
-        left: 0,
-        behavior: "smooth",
-      });
-    },
-  });
-
-  type SharingConfigurationAccordionProps = {
-    label: ReactNode;
-    path:
-      | "/dataSharingConfiguration/objectSigningEnabled"
-      | "/dataSharingConfiguration/copyOutEnabled"
-      | "/dataSharingConfiguration/htsgetEnabled"
-      | "/dataSharingConfiguration/awsAccessPointEnabled"
-      | "/dataSharingConfiguration/gcpStorageIamEnabled";
-    current: boolean;
-    notWorkingReason: string | undefined;
-  };
-  const SharingConfigurationAccordion: React.FC<
-    PropsWithChildren<SharingConfigurationAccordionProps>
-  > = (props) => (
-    <div
-      tabIndex={0}
-      className={classNames(
-        "rounded-box collapse border border-base-300 bg-base-100",
-        {
-          "collapse-open": props.current,
-          "collapse-close": !props.current,
-        }
-      )}
-    >
-      <div className="collapse-title text-xl font-medium">
-        {props.notWorkingReason && (
-          <div className="alert alert-error mb-3">
-            <div className="flex flex-col items-start">
-              <p className="text-sm">{props.notWorkingReason}</p>
-              <p className="text-xs">
-                Whilst this method can be enabled - it will not function as an
-                actual sharing mechanism until the underlying configuration
-                problem is fixed.
-              </p>
-            </div>
-          </div>
-        )}
-        <div className={classNames("form-control", "items-start", "space-x-2")}>
-          <label className="label cursor-pointer">
-            <input
-              disabled={!isEditable}
-              type="checkbox"
-              className={classNames(
-                "checkbox-accent checkbox checkbox-sm mr-2",
-                { "opacity-50": releasePatchMutate.isLoading }
-              )}
-              checked={props.current}
-              onChange={(e) => {
-                releasePatchMutate.mutate({
-                  op: "replace",
-                  path: props.path,
-                  value: !props.current,
-                });
-              }}
-            />
-            <span className="label-text">{props.label}</span>
-          </label>
-        </div>
-      </div>
-      <div className="collapse-content flex flex-col items-stretch">
-        {props.children}
-      </div>
-    </div>
-  );
-
-  type HtsgetRestrictionProps = {
-    label: ReactNode;
-    restriction: "CongenitalHeartDefect" | "Autism" | "Achromatopsia";
-    setFn: (restriction: boolean) => void;
-    checked: boolean;
-  };
-  const HtsgetRestriction: React.FC<
-    PropsWithChildren<HtsgetRestrictionProps>
-  > = (props) => (
-    <div className="form-control items-start font-medium">
-      <label className="label cursor-pointer">
-        <input
-          disabled={!isEditable}
-          type="checkbox"
-          checked={props.checked}
-          onChange={(e) => {
-            props.setFn(e.target.checked);
-
-            if (e.target.checked) {
-              applyHtsgetRestriction.mutate({
-                releaseKey,
-                restriction: props.restriction,
-              });
-            } else {
-              removeHtsgetRestriction.mutate({
-                releaseKey,
-                restriction: props.restriction,
-              });
-            }
-          }}
-          className={classNames("checkbox-accent checkbox checkbox-sm mr-2", {
-            "opacity-50":
-              applyHtsgetRestriction.isLoading ||
-              removeHtsgetRestriction.isLoading,
-          })}
-        />
-        <span className="label-text">{props.label}</span>
-      </label>
-    </div>
-  );
-
->>>>>>> 9ff8022e
   // the settings come from the backend on login and tell us what is fundamentally enabled
   // in the system
   const objectSigningSetting = sharers.find(
@@ -215,7 +74,7 @@
   const awsAccessPointEnabled = !!releaseData.dataSharingAwsAccessPoint;
   // const gcpStorageIamEnabled = !!releaseData.dataSharingGcpStorageIam;
 
-  const error =
+  /*const error =
     releasePatchMutate.error ??
     copyOutTriggerMutate.error ??
     removeHtsgetRestriction.error ??
@@ -224,7 +83,7 @@
     releasePatchMutate.isError ||
     copyOutTriggerMutate.isError ||
     removeHtsgetRestriction.isError ||
-    applyHtsgetRestriction.isError;
+    applyHtsgetRestriction.isError; */
   return (
     <Box heading="Data Sharing Control">
       <RhSection>
@@ -237,295 +96,81 @@
         />
         <RightDiv>
           <RhChecks label="Researcher Access Via">
-<<<<<<< HEAD
-            {objectSigningSetting && (
-              <SharingConfigurationAccordion
-                mutator={releasePatchMutate}
-                path="/dataSharingConfiguration/objectSigningEnabled"
-                label="Object Signing"
-                current={objectSigningEnabled}
-                notWorkingReason={objectSigningSetting.notWorkingReason}
-              >
-                <ObjectSigningAccordionContent
-                  releaseKey={releaseKey}
-                  releaseData={releaseData}
-                  releasePatchMutator={releasePatchMutate}
-                  objectSigningSetting={objectSigningSetting}
-                />
-              </SharingConfigurationAccordion>
-            )}
-
-            {copyOutSetting && (
-              <SharingConfigurationAccordion
-                mutator={releasePatchMutate}
-                path="/dataSharingConfiguration/copyOutEnabled"
-                label="Copy Out"
-                current={copyOutEnabled}
-                notWorkingReason={copyOutSetting.notWorkingReason}
-              >
-                <CopyOutAccordionContent
-                  releaseKey={releaseKey}
-                  releaseData={releaseData}
-                  releasePatchMutator={releasePatchMutate}
-                  copyOutSetting={copyOutSetting}
-                  copyOutWorking={!!copyOutSetting.notWorkingReason}
-                />
-              </SharingConfigurationAccordion>
-            )}
-
-            {htsgetSetting && (
-              <SharingConfigurationAccordion
-                mutator={releasePatchMutate}
-                path="/dataSharingConfiguration/htsgetEnabled"
-                label="Htsget"
-                current={htsgetEnabled}
-                notWorkingReason={htsgetSetting.notWorkingReason}
-              >
-                <HtsgetAccordionContent
-                  releaseKey={releaseKey}
-                  releaseData={releaseData}
-                  releasePatchMutator={releasePatchMutate}
-                  htsgetSetting={htsgetSetting}
-                />
-              </SharingConfigurationAccordion>
-            )}
-
-            {awsAccessPointSetting && (
-              <SharingConfigurationAccordion
-                mutator={releasePatchMutate}
-                path="/dataSharingConfiguration/awsAccessPointEnabled"
-                label="AWS Access Point"
-                current={awsAccessPointEnabled}
-                notWorkingReason={awsAccessPointSetting.notWorkingReason}
-              >
-                <AwsAccessPointAccordionContent
-                  releaseKey={releaseKey}
-                  releaseData={releaseData}
-                  releasePatchMutator={releasePatchMutate}
-                  awsAccessPointSetting={awsAccessPointSetting}
-                  awsAccessPointWorking={
-                    !!awsAccessPointSetting.notWorkingReason
-                  }
-                />
-              </SharingConfigurationAccordion>
-            )}
-=======
-            {isError && <EagerErrorBoundary error={error} />}
+            {/*isError && <EagerErrorBoundary error={error} />*/}
 
             <InputWrapper isDisabledChildrenInput={!isEditable}>
               <>
                 {objectSigningSetting && (
                   <SharingConfigurationAccordion
+                    mutator={releasePatchMutate}
                     path="/dataSharingConfiguration/objectSigningEnabled"
                     label="Object Signing"
                     current={objectSigningEnabled}
                     notWorkingReason={objectSigningSetting.notWorkingReason}
                   >
-                    <div className="form-control">
-                      <label className="label">
-                        <span className="label-text">
-                          Signing Expiry in Hours
-                        </span>
-                      </label>
-                      <label>{objectSigningSetting.maxAgeInSeconds / 60}</label>
-                    </div>
+                    <ObjectSigningAccordionContent
+                      releaseKey={releaseKey}
+                      releaseData={releaseData}
+                      releasePatchMutator={releasePatchMutate}
+                      objectSigningSetting={objectSigningSetting}
+                    />
                   </SharingConfigurationAccordion>
                 )}
 
                 {copyOutSetting && (
                   <SharingConfigurationAccordion
+                    mutator={releasePatchMutate}
                     path="/dataSharingConfiguration/copyOutEnabled"
                     label="Copy Out"
                     current={copyOutEnabled}
                     notWorkingReason={copyOutSetting.notWorkingReason}
                   >
-                    <div className="form-control flex-grow lg:w-3/4">
-                      <label className="label">
-                        <span className="label-text">
-                          Destination for Copy Out{" "}
-                          <span className="text-xs">
-                            (NOTE this field can be edited by the researchers as
-                            well)
-                          </span>
-                        </span>
-                      </label>
-                      <input
-                        type="text"
-                        className="input-bordered input w-full"
-                        defaultValue={
-                          releaseData.dataSharingCopyOut?.destinationLocation
-                        }
-                        disabled={releasePatchMutate.isLoading}
-                        onBlur={(e) =>
-                          releasePatchMutate.mutate({
-                            op: "replace",
-                            path: "/dataSharingConfiguration/copyOutDestinationLocation",
-                            value: e.target.value,
-                          })
-                        }
-                      />
-                    </div>
-                    <div className="form-control">
-                      <label className="label">
-                        <span className="label-text">
-                          Start a Background Copy{" "}
-                          <span className="text-xs">
-                            (NOTE these jobs can run for hours)
-                          </span>
-                        </span>
-                      </label>
-                      <button
-                        type="button"
-                        className="btn-normal w-fit"
-                        onClick={() => {
-                          copyOutTriggerMutate.mutate({
-                            releaseKey: releaseKey,
-                            destinationBucket:
-                              releaseData.dataSharingCopyOut
-                                ?.destinationLocation || "",
-                          });
-                        }}
-                        disabled={
-                          // can't be already running a job
-                          !!releaseData.runningJob ||
-                          // must be activated
-                          !releaseData.activation ||
-                          // can't be within our own trigger operation
-                          copyOutTriggerMutate.isLoading ||
-                          // can't be started whilst other fields are being mutated
-                          releasePatchMutate.isLoading ||
-                          // copy out needs to be working as a mechanism
-                          !!copyOutSetting.notWorkingReason
-                        }
-                      >
-                        Copy Out
-                      </button>
-                    </div>
+                    <CopyOutAccordionContent
+                      releaseKey={releaseKey}
+                      releaseData={releaseData}
+                      releasePatchMutator={releasePatchMutate}
+                      copyOutSetting={copyOutSetting}
+                      copyOutWorking={!!copyOutSetting.notWorkingReason}
+                    />
                   </SharingConfigurationAccordion>
                 )}
 
                 {htsgetSetting && (
                   <SharingConfigurationAccordion
+                    mutator={releasePatchMutate}
                     path="/dataSharingConfiguration/htsgetEnabled"
                     label="Htsget"
                     current={htsgetEnabled}
                     notWorkingReason={htsgetSetting.notWorkingReason}
                   >
-                    <div className="flex flex-col">
-                      <div className={"pb-2"}>
-                        htsget is a protocol that allows restricting data
-                        sharing to specific regions.
-                      </div>
-                      <pre className="pb-4">
-                        {releaseData.dataSharingHtsget?.url}
-                      </pre>
-
-                      <div className="font-medium">Restrictions</div>
-                      <HtsgetRestriction
-                        label="Congenital Heart Defect"
-                        setFn={setCongenitalHeartDefect}
-                        restriction="CongenitalHeartDefect"
-                        checked={congenitalHeartDefect}
-                      ></HtsgetRestriction>
-                      <HtsgetRestriction
-                        label="Autism"
-                        setFn={setAutism}
-                        restriction="Autism"
-                        checked={autism}
-                      ></HtsgetRestriction>
-                      <HtsgetRestriction
-                        label="Achromatopsia"
-                        setFn={setAchromatopsia}
-                        restriction="Achromatopsia"
-                        checked={achromatopsia}
-                      ></HtsgetRestriction>
-                    </div>
+                    <HtsgetAccordionContent
+                      releaseKey={releaseKey}
+                      releaseData={releaseData}
+                      releasePatchMutator={releasePatchMutate}
+                      htsgetSetting={htsgetSetting}
+                    />
                   </SharingConfigurationAccordion>
                 )}
 
                 {awsAccessPointSetting && (
                   <SharingConfigurationAccordion
+                    mutator={releasePatchMutate}
                     path="/dataSharingConfiguration/awsAccessPointEnabled"
                     label="AWS Access Point"
                     current={awsAccessPointEnabled}
                     notWorkingReason={awsAccessPointSetting.notWorkingReason}
                   >
-                    <div className="form-control flex-grow self-end">
-                      <label className="label">
-                        <span className="label-text">Account Id</span>
-                      </label>
-                      <input
-                        type="text"
-                        className="input-bordered input input-disabled w-full"
-                        defaultValue={
-                          releaseData.dataSharingAwsAccessPoint?.accountId
-                        }
-                      />
-                    </div>
-                    <div className="divider divider-horizontal"></div>
-                    <div className="form-control flex-grow self-end">
-                      <label className="label">
-                        <span className="label-text">VPC Id</span>
-                      </label>
-                      <input
-                        type="text"
-                        className="input-bordered input input-disabled w-full"
-                        defaultValue={
-                          releaseData.dataSharingAwsAccessPoint?.vpcId
-                        }
-                      />
-                    </div>
-                    <div className="divider divider-horizontal"></div>
-                    <div className="form-control flex-grow self-end">
-                      <label className="label">
-                        <span className="label-text">
-                          Install Cloud Formation
-                        </span>
-                      </label>
-                      <button
-                        type="button"
-                        className="btn-normal"
-                        disabled={true}
-                      >
-                        Install
-                      </button>
-                    </div>
+                    <AwsAccessPointAccordionContent
+                      releaseKey={releaseKey}
+                      releaseData={releaseData}
+                      releasePatchMutator={releasePatchMutate}
+                      awsAccessPointSetting={awsAccessPointSetting}
+                      awsAccessPointWorking={
+                        !!awsAccessPointSetting.notWorkingReason
+                      }
+                    />
                   </SharingConfigurationAccordion>
                 )}
->>>>>>> 9ff8022e
-
-                {/*{features.has(FEATURE_DATA_SHARING_GCP_IAM) && (
-              <SharingConfigurationAccordion
-                path="/dataSharingConfiguration/gcpStorageIamEnabled"
-                label="GCP Storage IAM"
-                current={gcpStorageIamEnabled}
-              >
-                <div className="form-control flex-grow self-end">
-                  <label className="label">
-                    <span className="label-text">Users</span>
-                  </label>
-                  <input
-                    type="text"
-                    className="input-bordered input input-disabled w-full"
-                    defaultValue={releaseData.dataSharingGcpStorageIam?.users.join(
-                      " "
-                    )}
-                  />
-                </div>
-                <div className="divider divider-horizontal"></div>
-                <div className="form-control flex-grow self-end">
-                  <label className="label">
-                    <span className="label-text">Apply</span>
-                    <span className="label-text-alt">
-                      (running time can be minutes)
-                    </span>
-                  </label>
-                  <button type="button" className="btn-normal" disabled={true}>
-                    Apply
-                  </button>
-                </div>
-              </SharingConfigurationAccordion>
-            )} */}
               </>
             </InputWrapper>
           </RhChecks>
