--- conflicted
+++ resolved
@@ -9,14 +9,6 @@
   const { releaseKey } = useParams<{ releaseKey: string }>();
 
   return (
-<<<<<<< HEAD
-    <AuditEventTable
-      path="releases"
-      id={releaseKey}
-      filterMenu={false}
-      pageSize={pageSize}
-    />
-=======
     <>
       <AuditEventTable
         path="releases"
@@ -25,6 +17,5 @@
         pageSize={pageSize}
       />
     </>
->>>>>>> 3676f760
   );
 };