import React, { useState } from "react";
import axios from "axios";
import { useQuery } from "react-query";
import classNames from "classnames";
import { BoxNoPad } from "../../../components/boxes";
import { BoxPaginator } from "../../../components/box-paginator";
import { UserSummaryType } from "@umccr/elsa-types/schemas-users";
import { useCookies } from "react-cookie";
import {
  USER_NAME_COOKIE_NAME,
  USER_SUBJECT_COOKIE_NAME,
} from "@umccr/elsa-constants";
import { formatLocalDateTime } from "../../../helpers/datetime-helper";
import { handleTotalCountHeaders } from "../../../helpers/paging-helper";

type Props = {
  // the (max) number of users shown on any single page
  pageSize: number;
};

export const OthersBox: React.FC<Props> = ({ pageSize }) => {
  // our internal state for which page we are on
  const [currentPage, setCurrentPage] = useState<number>(1);

  // very briefly whilst the first page is downloaded we estimate that we have only one entry
  const [currentTotal, setCurrentTotal] = useState<number>(1);

  const [cookies] = useCookies<any>([
    USER_SUBJECT_COOKIE_NAME,
    USER_NAME_COOKIE_NAME,
  ]);

  const dataQuery = useQuery(
    ["users", currentPage],
    async () => {
      return await axios
        .get<UserSummaryType[]>(`/api/users?page=${currentPage}`)
        .then((response) => {
          const usersWithoutMe = response.data.filter(
            (u) => u.subjectIdentifier !== cookies[USER_SUBJECT_COOKIE_NAME]
          );

<<<<<<< HEAD
          // as we page - the backend relays to us an accurate total count so we then use that in the UI
          const newTotal = parseInt(
            response?.headers["elsa-total-count"] ?? "0"
          );

          // use the value if it appears sensible (we subtract one because we are taking ourselves out of the user list)
          if (isFinite(newTotal)) setCurrentTotal(newTotal - 1);
=======
          handleTotalCountHeaders(response, setCurrentTotal);
>>>>>>> 24ebcc0d

          return usersWithoutMe;
        });
    },
    { keepPreviousData: true }
  );

  const baseColumnClasses = "py-4 font-medium text-gray-900 whitespace-nowrap";

  const createRows = (data: UserSummaryType[]) => {
    return data.map((row, rowIndex) => {
      return (
        <tr key={rowIndex} className="border-b pl-2 pr-2">
          <td
            className={classNames(
              baseColumnClasses,
              "text-left",
              "pl-4",
              "w-auto"
            )}
          >
            {row.subjectIdentifier}
          </td>
          <td className={classNames(baseColumnClasses, "text-left", "w-auto")}>
            {row.displayName}
          </td>
          <td className={classNames(baseColumnClasses, "text-left", "w-auto")}>
            {row.allowedChangeReleaseDataOwner} {row.allowedCreateRelease}{" "}
            {row.allowedImportDataset}
          </td>
          <td
            className={classNames(
              baseColumnClasses,
              "w-40",
              "text-right",
              "pr-4"
            )}
          >
            {formatLocalDateTime(row.lastLogin as string | undefined)}
          </td>
        </tr>
      );
    });
  };

  return (
    <BoxNoPad heading="Users (not you)">
      <div className="flex flex-col">
        <BoxPaginator
          currentPage={currentPage}
          setPage={(n) => setCurrentPage(n)}
          rowCount={currentTotal - 1}
          rowsPerPage={pageSize}
          rowWord="other users"
        />
        <table className="w-full text-sm text-left text-gray-500 table-fixed">
          <tbody>{dataQuery.isSuccess && createRows(dataQuery.data)}</tbody>
        </table>
      </div>
    </BoxNoPad>
  );
};<|MERGE_RESOLUTION|>--- conflicted
+++ resolved
@@ -40,17 +40,7 @@
             (u) => u.subjectIdentifier !== cookies[USER_SUBJECT_COOKIE_NAME]
           );
 
-<<<<<<< HEAD
-          // as we page - the backend relays to us an accurate total count so we then use that in the UI
-          const newTotal = parseInt(
-            response?.headers["elsa-total-count"] ?? "0"
-          );
-
-          // use the value if it appears sensible (we subtract one because we are taking ourselves out of the user list)
-          if (isFinite(newTotal)) setCurrentTotal(newTotal - 1);
-=======
           handleTotalCountHeaders(response, setCurrentTotal);
->>>>>>> 24ebcc0d
 
           return usersWithoutMe;
         });
