import React from "react";
import ReactDOM from "react-dom";
import { createRoot } from "react-dom/client";
import { App } from "./app";
import { BrowserRouter } from "react-router-dom";
import {
  DeployedEnvironments,
  EnvRelayProvider,
} from "./providers/env-relay-provider";
import { QueryClient, QueryClientProvider } from "react-query";
import "./index.css";
import { CookiesProvider } from "react-cookie";
import { LoggedInUserProvider } from "./providers/logged-in-user-provider";
import { ErrorBoundary } from "./components/error-boundary";

const rootElement = document.getElementById("root");
const root = createRoot(rootElement as HTMLElement);

if (rootElement != null) {
  // there is a variety of backend environment and deploy time information that we would like to be known by the
  // React code
  // the pattern we use is that when the index page is served up by the server - it uses templating to set
  // a variety of data attributes on the rootElement DOM node
  //      data-semantic-version="1.2.3"
  // in the index.html that goes to the client
  // in the react this then comes into the rootElement element as a dataset (via HTML5 standard behaviour)
  // e.g.
  // rootElement.dataset.semanticVersion
  // (NOTE: the conversion from kebab casing to camel casing is AUTOMATIC as part of HTML5!)
  const loc = rootElement.dataset.locale || "en";
  const sv = rootElement.dataset.semanticVersion || "undefined version";
  const bv = rootElement.dataset.buildVersion || "-1";
  const de = (rootElement.dataset.deployedEnvironment ||
    "development") as DeployedEnvironments;
  const dl = rootElement.dataset.deployedLocation || "undefined location";
  const tfu =
    rootElement.dataset.terminologyFhirUrl || "undefined terminology FHIR URL";

  const queryClient = new QueryClient({});

  root.render(
    <React.StrictMode>
      {/* nested providers - outermost levels of nesting are those that are _least_ likely change dynamically */}
<<<<<<< HEAD
      <ErrorBoundary rethrowError={(_: any) => false}>
        {/* the env relay converts the backend index.html info into strongly typed values accessible throughout */}
        <EnvRelayProvider
          semanticVersion={sv}
          buildVersion={bv}
          deployedEnvironment={de}
          deployedLocation={dl}
          terminologyFhirUrl={tfu}
        >
          {/* the query provider comes from react-query and provides standardised remote query semantics */}
          <QueryClientProvider client={queryClient}>
            {/* we use session cookies for auth and use this provider to make them easily available */}
            <CookiesProvider>
              <LoggedInUserProvider>
                <BrowserRouter>
                  <App />
                </BrowserRouter>
              </LoggedInUserProvider>
            </CookiesProvider>
          </QueryClientProvider>
        </EnvRelayProvider>
      </ErrorBoundary>
    </React.StrictMode>,
    document.getElementById("root")
=======

      {/* the env relay converts the backend index.html info into strongly typed values accessible throughout */}
      <EnvRelayProvider
        semanticVersion={sv}
        buildVersion={bv}
        deployedEnvironment={de}
        deployedLocation={dl}
        terminologyFhirUrl={tfu}
      >
        {/* the query provider comes from react-query and provides standardised remote query semantics */}
        <QueryClientProvider client={queryClient}>
          {/* we use session cookies for auth and use this provider to make them easily available */}
          <CookiesProvider>
            <LoggedInUserProvider>
              <BrowserRouter>
                <App />
              </BrowserRouter>
            </LoggedInUserProvider>
          </CookiesProvider>
        </QueryClientProvider>
      </EnvRelayProvider>
    </React.StrictMode>
>>>>>>> 80a53f62
  );
}

/*
Lingui was interfering with our pivot to Vitejs. This was the
code we did have - look into re-enabling when we need multi lingual support.

import { messages } from "./locales/en/messages";
import { i18n } from "@lingui/core";
import { I18nProvider } from "@lingui/react";

<I18nProvider i18n={i18n}>
</I18nProvider>
i18n.load(loc, messages);
i18n.activate(loc);

 */<|MERGE_RESOLUTION|>--- conflicted
+++ resolved
@@ -41,7 +41,6 @@
   root.render(
     <React.StrictMode>
       {/* nested providers - outermost levels of nesting are those that are _least_ likely change dynamically */}
-<<<<<<< HEAD
       <ErrorBoundary rethrowError={(_: any) => false}>
         {/* the env relay converts the backend index.html info into strongly typed values accessible throughout */}
         <EnvRelayProvider
@@ -64,32 +63,7 @@
           </QueryClientProvider>
         </EnvRelayProvider>
       </ErrorBoundary>
-    </React.StrictMode>,
-    document.getElementById("root")
-=======
-
-      {/* the env relay converts the backend index.html info into strongly typed values accessible throughout */}
-      <EnvRelayProvider
-        semanticVersion={sv}
-        buildVersion={bv}
-        deployedEnvironment={de}
-        deployedLocation={dl}
-        terminologyFhirUrl={tfu}
-      >
-        {/* the query provider comes from react-query and provides standardised remote query semantics */}
-        <QueryClientProvider client={queryClient}>
-          {/* we use session cookies for auth and use this provider to make them easily available */}
-          <CookiesProvider>
-            <LoggedInUserProvider>
-              <BrowserRouter>
-                <App />
-              </BrowserRouter>
-            </LoggedInUserProvider>
-          </CookiesProvider>
-        </QueryClientProvider>
-      </EnvRelayProvider>
     </React.StrictMode>
->>>>>>> 80a53f62
   );
 }
 
