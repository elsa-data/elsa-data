import React from "react";
import ReactDOM from "react-dom";
import { App } from "./app";
import { BrowserRouter } from "react-router-dom";
import {
  DeployedEnvironments,
  EnvRelayProvider,
} from "./providers/env-relay-provider";
import { QueryClient, QueryClientProvider } from "react-query";
import "./index.css";
import { CookiesProvider } from "react-cookie";
import { LoggedInUserProvider } from "./providers/logged-in-user-provider";
<<<<<<< HEAD
import { i18n } from "@lingui/core";
import { I18nProvider } from "@lingui/react";
import { messages } from "./locales/en/messages";
import { ErrorBoundary } from "./components/error-boundary";
=======
>>>>>>> 854d92c1

const root = document.getElementById("root");

if (root != null) {
  // there is a variety of backend environment and deploy time information that we would like to be known by the
  // React code
  // the pattern we use is that when the index page is served up by the server - it uses templating to set
  // a variety of data attributes on the root DOM node
  //      data-semantic-version="1.2.3"
  // in the index.html that goes to the client
  // in the react this then comes into the root element as a dataset (via HTML5 standard behaviour)
  // e.g.
  // root.dataset.semanticVersion
  // (NOTE: the conversion from kebab casing to camel casing is AUTOMATIC as part of HTML5!)
  const loc = root.dataset.locale || "en";
  const sv = root.dataset.semanticVersion || "undefined version";
  const bv = root.dataset.buildVersion || "-1";
  const de = (root.dataset.deployedEnvironment ||
    "development") as DeployedEnvironments;
  const dl = root.dataset.deployedLocation || "undefined location";
  const tfu =
    root.dataset.terminologyFhirUrl || "undefined terminology FHIR URL";

  const queryClient = new QueryClient({});

  ReactDOM.render(
    <React.StrictMode>
      {/* nested providers - outermost levels of nesting are those that are _least_ likely change dynamically */}

      {/* the env relay converts the backend index.html info into strongly typed values accessible throughout */}
<<<<<<< HEAD
      <ErrorBoundary>
        <EnvRelayProvider
          semanticVersion={sv}
          buildVersion={bv}
          deployedEnvironment={de}
          deployedLocation={dl}
          terminologyFhirUrl={tfu}
        >
          <I18nProvider i18n={i18n}>
            {/* the query provider comes from react-query and provides standardised remote query semantics */}
            <QueryClientProvider client={queryClient}>
              {/* we use session cookies for auth and use this provider to make them easily available */}
              <CookiesProvider>
                <LoggedInUserProvider>
                  <BrowserRouter>
                    <App />
                  </BrowserRouter>
                </LoggedInUserProvider>
              </CookiesProvider>
            </QueryClientProvider>
          </I18nProvider>
        </EnvRelayProvider>
      </ErrorBoundary>
=======
      <EnvRelayProvider
        semanticVersion={sv}
        buildVersion={bv}
        deployedEnvironment={de}
        deployedLocation={dl}
        terminologyFhirUrl={tfu}
      >
        {/* the query provider comes from react-query and provides standardised remote query semantics */}
        <QueryClientProvider client={queryClient}>
          {/* we use session cookies for auth and use this provider to make them easily available */}
          <CookiesProvider>
            <LoggedInUserProvider>
              <BrowserRouter>
                <App />
              </BrowserRouter>
            </LoggedInUserProvider>
          </CookiesProvider>
        </QueryClientProvider>
      </EnvRelayProvider>
>>>>>>> 854d92c1
    </React.StrictMode>,
    document.getElementById("root")
  );
}

/*
Lingui was interfering with our pivot to Vitejs. This was the
code we did have - look into re-enabling when we need multi lingual support.

import { messages } from "./locales/en/messages";
import { i18n } from "@lingui/core";
import { I18nProvider } from "@lingui/react";

<I18nProvider i18n={i18n}>
</I18nProvider>
i18n.load(loc, messages);
i18n.activate(loc);

 */<|MERGE_RESOLUTION|>--- conflicted
+++ resolved
@@ -10,13 +10,6 @@
 import "./index.css";
 import { CookiesProvider } from "react-cookie";
 import { LoggedInUserProvider } from "./providers/logged-in-user-provider";
-<<<<<<< HEAD
-import { i18n } from "@lingui/core";
-import { I18nProvider } from "@lingui/react";
-import { messages } from "./locales/en/messages";
-import { ErrorBoundary } from "./components/error-boundary";
-=======
->>>>>>> 854d92c1
 
 const root = document.getElementById("root");
 
@@ -47,7 +40,6 @@
       {/* nested providers - outermost levels of nesting are those that are _least_ likely change dynamically */}
 
       {/* the env relay converts the backend index.html info into strongly typed values accessible throughout */}
-<<<<<<< HEAD
       <ErrorBoundary>
         <EnvRelayProvider
           semanticVersion={sv}
@@ -56,7 +48,6 @@
           deployedLocation={dl}
           terminologyFhirUrl={tfu}
         >
-          <I18nProvider i18n={i18n}>
             {/* the query provider comes from react-query and provides standardised remote query semantics */}
             <QueryClientProvider client={queryClient}>
               {/* we use session cookies for auth and use this provider to make them easily available */}
@@ -68,30 +59,8 @@
                 </LoggedInUserProvider>
               </CookiesProvider>
             </QueryClientProvider>
-          </I18nProvider>
         </EnvRelayProvider>
       </ErrorBoundary>
-=======
-      <EnvRelayProvider
-        semanticVersion={sv}
-        buildVersion={bv}
-        deployedEnvironment={de}
-        deployedLocation={dl}
-        terminologyFhirUrl={tfu}
-      >
-        {/* the query provider comes from react-query and provides standardised remote query semantics */}
-        <QueryClientProvider client={queryClient}>
-          {/* we use session cookies for auth and use this provider to make them easily available */}
-          <CookiesProvider>
-            <LoggedInUserProvider>
-              <BrowserRouter>
-                <App />
-              </BrowserRouter>
-            </LoggedInUserProvider>
-          </CookiesProvider>
-        </QueryClientProvider>
-      </EnvRelayProvider>
->>>>>>> 854d92c1
     </React.StrictMode>,
     document.getElementById("root")
   );
