--- conflicted
+++ resolved
@@ -31,15 +31,6 @@
   const bv = rootElement.dataset.buildVersion || "-1";
   const de = (rootElement.dataset.deployedEnvironment ||
     "development") as DeployedEnvironments;
-<<<<<<< HEAD
-  const dl = root.dataset.deployedLocation || "undefined location";
-  const tfu =
-    root.dataset.terminologyFhirUrl || "undefined terminology FHIR URL";
-
-  const queryClient = new QueryClient({});
-
-  ReactDOM.render(
-=======
   const dl = rootElement.dataset.deployedLocation || "undefined location";
   const tfu =
     rootElement.dataset.terminologyFhirUrl || "undefined terminology FHIR URL";
@@ -47,7 +38,6 @@
   const queryClient = new QueryClient({});
 
   root.render(
->>>>>>> 80a53f62
     <React.StrictMode>
       {/* nested providers - outermost levels of nesting are those that are _least_ likely change dynamically */}
 
