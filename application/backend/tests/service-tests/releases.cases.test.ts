import { AuthenticatedUser } from "../../src/business/authenticated-user";
import assert from "assert";
import {
  allSpecimens,
  findCase,
  findDatabaseSpecimenIds,
  findPatientExpected,
  findSpecimen,
} from "./utils";
import { ReleaseCaseType, ReleaseSpecimenType } from "@umccr/elsa-types";
import { PagedResult } from "../../src/api/helpers/pagination-helpers";
import { beforeEachCommon } from "./releases.common";
import { registerTypes } from "../test-dependency-injection.common";
import { ReleaseService } from "../../src/business/services/release-service";
import { Client } from "edgedb";
import {
  BART_SPECIMEN,
  HOMER_SPECIMEN,
  MARGE_SPECIMEN,
  SIMPSONS_CASE,
} from "../../src/test-data/insert-test-data-10f-simpsons";
import {
  ELROY_SPECIMEN,
  GEORGE_SPECIMEN,
  JETSONS_CASE,
  JUDY_SPECIMEN,
} from "../../src/test-data/insert-test-data-10f-jetsons";
import { ReleaseSelectionService } from "../../src/business/services/release-selection-service";
import { ReleaseSelectionDatasetMismatchError } from "../../src/business/exceptions/release-selection";
import { TN_1_SPECIMEN_TUMOUR } from "../../src/test-data/insert-test-data-10c";

let edgeDbClient: Client;
let releaseSelectionService: ReleaseSelectionService;
let testReleaseKey: string;

let superAdminUser: AuthenticatedUser;
let allowedPiUser: AuthenticatedUser;
let notAllowedUser: AuthenticatedUser;

const DEFAULT_LIMIT = 10000;
const DEFAULT_OFFSET = 0;

beforeAll(async () => {
  const testContainer = await registerTypes();

  edgeDbClient = testContainer.resolve("Database");
  releaseSelectionService = testContainer.resolve(ReleaseSelectionService);
});

beforeEach(async () => {
  ({ testReleaseKey, superAdminUser, allowedPiUser, notAllowedUser } =
    await beforeEachCommon());
});

/**
 *
 */
<<<<<<< HEAD
it("get all case level information from a release as a administrator", async () => {
  const pagedResult = await releaseService.getCases(
    superAdminUser,
=======
it("get all case level information from a release as a data owner", async () => {
  const pagedResult = await releaseSelectionService.getCases(
    allowedDataOwnerUser,
>>>>>>> 3676f760
    testReleaseKey,
    DEFAULT_LIMIT,
    DEFAULT_OFFSET
  );

  expect(pagedResult).not.toBeNull();
  assert(pagedResult != null);
  assert(pagedResult.data != null);

  // as the data owner we will see everything
  // 10 cases from 10g and 2 cases from 10f
  expect(pagedResult.data.length).toBe(14);

  expect(findSpecimen(pagedResult.data, BART_SPECIMEN)?.nodeStatus).toBe(
    "selected"
  );
  expect(findSpecimen(pagedResult.data, HOMER_SPECIMEN)?.nodeStatus).toBe(
    "selected"
  );
  expect(findSpecimen(pagedResult.data, MARGE_SPECIMEN)?.nodeStatus).toBe(
    "unselected"
  );
  expect(findSpecimen(pagedResult.data, ELROY_SPECIMEN)?.nodeStatus).toBe(
    "unselected"
  );
  expect(findSpecimen(pagedResult.data, JUDY_SPECIMEN)?.nodeStatus).toBe(
    "selected"
  );

  // expect nothing in the duck family to be selected
  expect(findSpecimen(pagedResult.data, "HG90")?.nodeStatus).toBe("unselected");
  expect(findSpecimen(pagedResult.data, "HG91")?.nodeStatus).toBe("unselected");
});

/**
 *
 */
<<<<<<< HEAD
it("get limited case level information from a release as a Manager", async () => {
  const pagedResult = await releaseService.getCases(
=======
it("get limited case level information from a release as a PI", async () => {
  const pagedResult = await releaseSelectionService.getCases(
>>>>>>> 3676f760
    allowedPiUser,
    testReleaseKey,
    DEFAULT_LIMIT,
    DEFAULT_OFFSET
  );

  expect(pagedResult).not.toBeNull();
  assert(pagedResult != null);
  assert(pagedResult.data != null);

  // as a Manager we will only see cases that have _something_ selected in them
  expect(pagedResult.data.length).toBe(6);

  // because the Manager has no concept of 'unselected' item - every node present is selected
  expect(findCase(pagedResult.data, SIMPSONS_CASE)?.nodeStatus).toBe(
    "selected"
  );
  expect(findCase(pagedResult.data, JETSONS_CASE)?.nodeStatus).toBe("selected");

  // the specimens that are shared
  expect(findSpecimen(pagedResult.data, BART_SPECIMEN)?.nodeStatus).toBe(
    "selected"
  );
  expect(findSpecimen(pagedResult.data, JUDY_SPECIMEN)?.nodeStatus).toBe(
    "selected"
  );

  // not expecting to find these specimens at all as they are not shared
  expect(
    findSpecimen(pagedResult.data, MARGE_SPECIMEN)?.nodeStatus
  ).toBeUndefined();
  expect(
    findSpecimen(pagedResult.data, ELROY_SPECIMEN)?.nodeStatus
  ).toBeUndefined();
  expect(findSpecimen(pagedResult.data, "HG90")?.nodeStatus).toBeUndefined();
});

/**
 *
 */
it("get patient/specimen level data fields", async () => {
<<<<<<< HEAD
  const pagedResult = await releaseService.getCases(
    superAdminUser,
=======
  const pagedResult = await releaseSelectionService.getCases(
    allowedDataOwnerUser,
>>>>>>> 3676f760
    testReleaseKey,
    DEFAULT_LIMIT,
    DEFAULT_OFFSET
  );

  expect(pagedResult).not.toBeNull();
  assert(pagedResult != null);
  assert(pagedResult.data != null);

  const caseSimpsons = findCase(pagedResult.data, SIMPSONS_CASE);
  const patientBart = findPatientExpected(pagedResult.data, "BART");
  const patientHomer = findPatientExpected(pagedResult.data, "HOMER");
  const patientMarge = findPatientExpected(pagedResult.data, "MARGE");

  expect(patientBart?.sexAtBirth).toBe("male");
  expect(patientHomer?.sexAtBirth).toBe("male");
  expect(patientMarge?.sexAtBirth).toBe("female");
});

/**
 *
 */
it("node status changes as leaves are selected and unselected", async () => {
  {
<<<<<<< HEAD
    const initialResult = await releaseService.getCases(
      superAdminUser,
=======
    const initialResult = await releaseSelectionService.getCases(
      allowedDataOwnerUser,
>>>>>>> 3676f760
      testReleaseKey,
      DEFAULT_LIMIT,
      DEFAULT_OFFSET
    );

    assert(initialResult != null);
    assert(initialResult.data != null);

    expect(findCase(initialResult.data, SIMPSONS_CASE)?.nodeStatus).toBe(
      "indeterminate"
    );
    expect(findSpecimen(initialResult.data, BART_SPECIMEN)?.nodeStatus).toBe(
      "selected"
    );
    expect(findSpecimen(initialResult.data, HOMER_SPECIMEN)?.nodeStatus).toBe(
      "selected"
    );
    expect(findSpecimen(initialResult.data, MARGE_SPECIMEN)?.nodeStatus).toBe(
      "unselected"
    );
    expect(findCase(initialResult.data, JETSONS_CASE)?.nodeStatus).toBe(
      "indeterminate"
    );
    expect(findSpecimen(initialResult.data, ELROY_SPECIMEN)?.nodeStatus).toBe(
      "unselected"
    );
    expect(findSpecimen(initialResult.data, GEORGE_SPECIMEN)?.nodeStatus).toBe(
      "unselected"
    );
    expect(findSpecimen(initialResult.data, JUDY_SPECIMEN)?.nodeStatus).toBe(
      "selected"
    );
  }

<<<<<<< HEAD
  await releaseService.setSelected(
    superAdminUser,
=======
  await releaseSelectionService.setSelected(
    allowedDataOwnerUser,
>>>>>>> 3676f760
    testReleaseKey,
    await findDatabaseSpecimenIds(edgeDbClient, [
      "HG00097",
      ELROY_SPECIMEN,
      GEORGE_SPECIMEN,
    ])
  );

  {
<<<<<<< HEAD
    const afterSetResult = await releaseService.getCases(
      superAdminUser,
=======
    const afterSetResult = await releaseSelectionService.getCases(
      allowedDataOwnerUser,
>>>>>>> 3676f760
      testReleaseKey,
      DEFAULT_LIMIT,
      DEFAULT_OFFSET
    );

    expect(afterSetResult).not.toBeNull();
    assert(afterSetResult != null);
    assert(afterSetResult.data != null);

    expect(findCase(afterSetResult.data, "SIMPSONS")?.nodeStatus).toBe(
      "indeterminate"
    );
    expect(findSpecimen(afterSetResult.data, BART_SPECIMEN)?.nodeStatus).toBe(
      "selected"
    );
    expect(findSpecimen(afterSetResult.data, HOMER_SPECIMEN)?.nodeStatus).toBe(
      "selected"
    );
    expect(findSpecimen(afterSetResult.data, MARGE_SPECIMEN)?.nodeStatus).toBe(
      "unselected"
    );
    // note this change which has occurred because the leaf node of HG4 and HG5 has changed
    expect(findCase(afterSetResult.data, "JETSONS")?.nodeStatus).toBe(
      "selected"
    );
    expect(findSpecimen(afterSetResult.data, ELROY_SPECIMEN)?.nodeStatus).toBe(
      "selected"
    );
    expect(findSpecimen(afterSetResult.data, GEORGE_SPECIMEN)?.nodeStatus).toBe(
      "selected"
    );
    expect(findSpecimen(afterSetResult.data, JUDY_SPECIMEN)?.nodeStatus).toBe(
      "selected"
    );
  }

<<<<<<< HEAD
  await releaseService.setUnselected(
    superAdminUser,
=======
  await releaseSelectionService.setUnselected(
    allowedDataOwnerUser,
>>>>>>> 3676f760
    testReleaseKey,
    await findDatabaseSpecimenIds(edgeDbClient, [BART_SPECIMEN, HOMER_SPECIMEN])
  );

  {
<<<<<<< HEAD
    const afterUnsetResult = await releaseService.getCases(
      superAdminUser,
=======
    const afterUnsetResult = await releaseSelectionService.getCases(
      allowedDataOwnerUser,
>>>>>>> 3676f760
      testReleaseKey,
      DEFAULT_LIMIT,
      DEFAULT_OFFSET
    );

    expect(afterUnsetResult).not.toBeNull();
    assert(afterUnsetResult != null);
    assert(afterUnsetResult.data != null);

    // note this change due to all the leaves now being unset
    expect(findCase(afterUnsetResult.data, "SIMPSONS")?.nodeStatus).toBe(
      "unselected"
    );
    expect(findSpecimen(afterUnsetResult.data, BART_SPECIMEN)?.nodeStatus).toBe(
      "unselected"
    );
    expect(
      findSpecimen(afterUnsetResult.data, HOMER_SPECIMEN)?.nodeStatus
    ).toBe("unselected");
    expect(
      findSpecimen(afterUnsetResult.data, MARGE_SPECIMEN)?.nodeStatus
    ).toBe("unselected");
  }
});

it("(un-)selects all when setSelectedStatus is passed an empty list", async () => {
  const allSpecimens_ = async (): Promise<ReleaseSpecimenType[]> => {
<<<<<<< HEAD
    const result = await releaseService.getCases(
      superAdminUser,
=======
    const result = await releaseSelectionService.getCases(
      allowedDataOwnerUser,
>>>>>>> 3676f760
      testReleaseKey,
      DEFAULT_LIMIT,
      DEFAULT_OFFSET
    );

    assert(result != null);
    assert(result.data != null);

    const specimens = allSpecimens(result.data);

    assert(specimens.length > 0);

    return specimens;
  };

<<<<<<< HEAD
  await releaseService.setSelected(superAdminUser, testReleaseKey, []);
=======
  await releaseSelectionService.setSelected(
    allowedDataOwnerUser,
    testReleaseKey,
    []
  );
>>>>>>> 3676f760
  expect(
    (await allSpecimens_()).every((s) => s.nodeStatus === "selected")
  ).toBe(true);

<<<<<<< HEAD
  await releaseService.setUnselected(superAdminUser, testReleaseKey, []);
=======
  await releaseSelectionService.setUnselected(
    allowedDataOwnerUser,
    testReleaseKey,
    []
  );
>>>>>>> 3676f760
  expect(
    (await allSpecimens_()).every((s) => s.nodeStatus === "unselected")
  ).toBe(true);
});

it("pass in specimen ids that are not valid", async () => {
  await expect(async () => {
    await releaseSelectionService.setSelected(
      allowedDataOwnerUser,
      testReleaseKey,
      // whilst this looks vaguely like an edgedb id it will never match
      ["aaaaaaaaaaaaaaaaaaaaaaaaaaaaaaaa"]
    );
  }).rejects.toThrow(ReleaseSelectionDatasetMismatchError);

  // a slightly more difficult one where we pass in a valid specimen id - but the
  // specimen id belongs to a dataset not in our release
  await expect(async () => {
    await releaseSelectionService.setSelected(
      allowedDataOwnerUser,
      testReleaseKey,
      await findDatabaseSpecimenIds(edgeDbClient, [TN_1_SPECIMEN_TUMOUR])
    );
  }).rejects.toThrow(ReleaseSelectionDatasetMismatchError);
});

/*it("test paging", async () => {
  const allCasesFound: string[] = [];

  const limit = 3;

  let result: PagedResult<ReleaseCaseType> | null = null;
  let page = 0;

  do {
    page += 1;

<<<<<<< HEAD
    result = await releaseService.getCases(
      superAdminUser,
=======
    result = await releaseSelectionService.getCases(
      allowedDataOwnerUser,
>>>>>>> 3676f760
      testReleaseKey,
      limit,
      (page - 1) * limit
    );

    expect(result).not.toBeNull();
    assert(result != null);
    assert(result.data != null);

    for (const c of result.data) {
      allCasesFound.push(c.id);
    }
  } while (result && page <= result.last);

  // 10 cases from 10g and 4 cases from 10f
  expect(allCasesFound.length).toBe(14);
}); */

it("test identifier searching with case level match", async () => {
<<<<<<< HEAD
  const result = await releaseService.getCases(
    superAdminUser,
=======
  const result = await releaseSelectionService.getCases(
    allowedDataOwnerUser,
>>>>>>> 3676f760
    testReleaseKey,
    DEFAULT_LIMIT,
    DEFAULT_OFFSET,
    "ASHKENAZIM"
  );

  expect(result).not.toBeNull();
  assert(result != null);
  assert(result.data != null);

  expect(result.data.length).toBe(1);

  // note the preferred identifier scheme is not necessarily the same as was hit in the search
  expect(result.data[0].externalId).toBe("SIMPSONS");
});

it("test identifier searching with patient level match", async () => {
<<<<<<< HEAD
  const result = await releaseService.getCases(
    superAdminUser,
=======
  const result = await releaseSelectionService.getCases(
    allowedDataOwnerUser,
>>>>>>> 3676f760
    testReleaseKey,
    DEFAULT_LIMIT,
    DEFAULT_OFFSET,
    "HOMER"
  );

  expect(result).not.toBeNull();
  assert(result != null);
  assert(result.data != null);

  expect(result.data.length).toBe(1);
  expect(result.data[0].externalId).toBe("SIMPSONS");
});

it("test identifier searching with specimen level match", async () => {
<<<<<<< HEAD
  const result = await releaseService.getCases(
    superAdminUser,
=======
  const result = await releaseSelectionService.getCases(
    allowedDataOwnerUser,
>>>>>>> 3676f760
    testReleaseKey,
    DEFAULT_LIMIT,
    DEFAULT_OFFSET,
    BART_SPECIMEN
  );

  expect(result).not.toBeNull();
  assert(result != null);
  assert(result.data != null);

  expect(result.data.length).toBe(1);
  expect(result.data[0].externalId).toBe("SIMPSONS");
});

it("test identifier searching with specimen level partial match (not supported)", async () => {
<<<<<<< HEAD
  const result = await releaseService.getCases(
    superAdminUser,
=======
  const result = await releaseSelectionService.getCases(
    allowedDataOwnerUser,
>>>>>>> 3676f760
    testReleaseKey,
    DEFAULT_LIMIT,
    DEFAULT_OFFSET,
    // only part of a specimen id
    BART_SPECIMEN.substring(0, 3)
  );

  expect(result).not.toBeNull();
  assert(result != null);
  assert(result.data != null);

  // we DO NOT currently want to support partial matching so this should return nothing
  expect(result.data.length).toBe(0);
});<|MERGE_RESOLUTION|>--- conflicted
+++ resolved
@@ -55,15 +55,9 @@
 /**
  *
  */
-<<<<<<< HEAD
-it("get all case level information from a release as a administrator", async () => {
-  const pagedResult = await releaseService.getCases(
-    superAdminUser,
-=======
 it("get all case level information from a release as a data owner", async () => {
   const pagedResult = await releaseSelectionService.getCases(
-    allowedDataOwnerUser,
->>>>>>> 3676f760
+    superAdminUser,
     testReleaseKey,
     DEFAULT_LIMIT,
     DEFAULT_OFFSET
@@ -101,13 +95,8 @@
 /**
  *
  */
-<<<<<<< HEAD
-it("get limited case level information from a release as a Manager", async () => {
-  const pagedResult = await releaseService.getCases(
-=======
 it("get limited case level information from a release as a PI", async () => {
   const pagedResult = await releaseSelectionService.getCases(
->>>>>>> 3676f760
     allowedPiUser,
     testReleaseKey,
     DEFAULT_LIMIT,
@@ -149,13 +138,8 @@
  *
  */
 it("get patient/specimen level data fields", async () => {
-<<<<<<< HEAD
-  const pagedResult = await releaseService.getCases(
-    superAdminUser,
-=======
   const pagedResult = await releaseSelectionService.getCases(
-    allowedDataOwnerUser,
->>>>>>> 3676f760
+    superAdminUser,
     testReleaseKey,
     DEFAULT_LIMIT,
     DEFAULT_OFFSET
@@ -180,13 +164,8 @@
  */
 it("node status changes as leaves are selected and unselected", async () => {
   {
-<<<<<<< HEAD
-    const initialResult = await releaseService.getCases(
-      superAdminUser,
-=======
     const initialResult = await releaseSelectionService.getCases(
-      allowedDataOwnerUser,
->>>>>>> 3676f760
+      superAdminUser,
       testReleaseKey,
       DEFAULT_LIMIT,
       DEFAULT_OFFSET
@@ -221,13 +200,8 @@
     );
   }
 
-<<<<<<< HEAD
-  await releaseService.setSelected(
-    superAdminUser,
-=======
   await releaseSelectionService.setSelected(
-    allowedDataOwnerUser,
->>>>>>> 3676f760
+    superAdminUser,
     testReleaseKey,
     await findDatabaseSpecimenIds(edgeDbClient, [
       "HG00097",
@@ -237,13 +211,8 @@
   );
 
   {
-<<<<<<< HEAD
-    const afterSetResult = await releaseService.getCases(
-      superAdminUser,
-=======
     const afterSetResult = await releaseSelectionService.getCases(
-      allowedDataOwnerUser,
->>>>>>> 3676f760
+      superAdminUser,
       testReleaseKey,
       DEFAULT_LIMIT,
       DEFAULT_OFFSET
@@ -280,25 +249,15 @@
     );
   }
 
-<<<<<<< HEAD
-  await releaseService.setUnselected(
-    superAdminUser,
-=======
   await releaseSelectionService.setUnselected(
-    allowedDataOwnerUser,
->>>>>>> 3676f760
+    superAdminUser,
     testReleaseKey,
     await findDatabaseSpecimenIds(edgeDbClient, [BART_SPECIMEN, HOMER_SPECIMEN])
   );
 
   {
-<<<<<<< HEAD
-    const afterUnsetResult = await releaseService.getCases(
-      superAdminUser,
-=======
     const afterUnsetResult = await releaseSelectionService.getCases(
-      allowedDataOwnerUser,
->>>>>>> 3676f760
+      superAdminUser,
       testReleaseKey,
       DEFAULT_LIMIT,
       DEFAULT_OFFSET
@@ -326,13 +285,8 @@
 
 it("(un-)selects all when setSelectedStatus is passed an empty list", async () => {
   const allSpecimens_ = async (): Promise<ReleaseSpecimenType[]> => {
-<<<<<<< HEAD
-    const result = await releaseService.getCases(
-      superAdminUser,
-=======
     const result = await releaseSelectionService.getCases(
-      allowedDataOwnerUser,
->>>>>>> 3676f760
+      superAdminUser,
       testReleaseKey,
       DEFAULT_LIMIT,
       DEFAULT_OFFSET
@@ -348,28 +302,16 @@
     return specimens;
   };
 
-<<<<<<< HEAD
-  await releaseService.setSelected(superAdminUser, testReleaseKey, []);
-=======
-  await releaseSelectionService.setSelected(
-    allowedDataOwnerUser,
-    testReleaseKey,
-    []
-  );
->>>>>>> 3676f760
+  await releaseSelectionService.setSelected(superAdminUser, testReleaseKey, []);
   expect(
     (await allSpecimens_()).every((s) => s.nodeStatus === "selected")
   ).toBe(true);
 
-<<<<<<< HEAD
-  await releaseService.setUnselected(superAdminUser, testReleaseKey, []);
-=======
   await releaseSelectionService.setUnselected(
-    allowedDataOwnerUser,
+    superAdminUser,
     testReleaseKey,
     []
   );
->>>>>>> 3676f760
   expect(
     (await allSpecimens_()).every((s) => s.nodeStatus === "unselected")
   ).toBe(true);
@@ -378,7 +320,7 @@
 it("pass in specimen ids that are not valid", async () => {
   await expect(async () => {
     await releaseSelectionService.setSelected(
-      allowedDataOwnerUser,
+      superAdminUser,
       testReleaseKey,
       // whilst this looks vaguely like an edgedb id it will never match
       ["aaaaaaaaaaaaaaaaaaaaaaaaaaaaaaaa"]
@@ -389,7 +331,7 @@
   // specimen id belongs to a dataset not in our release
   await expect(async () => {
     await releaseSelectionService.setSelected(
-      allowedDataOwnerUser,
+      superAdminUser,
       testReleaseKey,
       await findDatabaseSpecimenIds(edgeDbClient, [TN_1_SPECIMEN_TUMOUR])
     );
@@ -407,13 +349,8 @@
   do {
     page += 1;
 
-<<<<<<< HEAD
-    result = await releaseService.getCases(
-      superAdminUser,
-=======
     result = await releaseSelectionService.getCases(
-      allowedDataOwnerUser,
->>>>>>> 3676f760
+      superAdminUser,
       testReleaseKey,
       limit,
       (page - 1) * limit
@@ -433,13 +370,8 @@
 }); */
 
 it("test identifier searching with case level match", async () => {
-<<<<<<< HEAD
-  const result = await releaseService.getCases(
-    superAdminUser,
-=======
   const result = await releaseSelectionService.getCases(
-    allowedDataOwnerUser,
->>>>>>> 3676f760
+    superAdminUser,
     testReleaseKey,
     DEFAULT_LIMIT,
     DEFAULT_OFFSET,
@@ -457,13 +389,8 @@
 });
 
 it("test identifier searching with patient level match", async () => {
-<<<<<<< HEAD
-  const result = await releaseService.getCases(
-    superAdminUser,
-=======
   const result = await releaseSelectionService.getCases(
-    allowedDataOwnerUser,
->>>>>>> 3676f760
+    superAdminUser,
     testReleaseKey,
     DEFAULT_LIMIT,
     DEFAULT_OFFSET,
@@ -479,13 +406,8 @@
 });
 
 it("test identifier searching with specimen level match", async () => {
-<<<<<<< HEAD
-  const result = await releaseService.getCases(
-    superAdminUser,
-=======
   const result = await releaseSelectionService.getCases(
-    allowedDataOwnerUser,
->>>>>>> 3676f760
+    superAdminUser,
     testReleaseKey,
     DEFAULT_LIMIT,
     DEFAULT_OFFSET,
@@ -501,13 +423,8 @@
 });
 
 it("test identifier searching with specimen level partial match (not supported)", async () => {
-<<<<<<< HEAD
-  const result = await releaseService.getCases(
-    superAdminUser,
-=======
   const result = await releaseSelectionService.getCases(
-    allowedDataOwnerUser,
->>>>>>> 3676f760
+    superAdminUser,
     testReleaseKey,
     DEFAULT_LIMIT,
     DEFAULT_OFFSET,
