import { container } from "tsyringe";
import { S3Client } from "@aws-sdk/client-s3";
import { CloudFormationClient } from "@aws-sdk/client-cloudformation";
import * as edgedb from "edgedb";
import { exec } from "child_process";
import { promisify } from "util";
import { ElsaSettings } from "../../src/config/elsa-settings";
<<<<<<< HEAD
import { MOCK_DATASET_URI, MOCK_STORAGE_PREFIX_URL } from "./ag.common";
=======
import { createTestElsaSettings } from "../test-elsa-settings.common";
>>>>>>> 24ebcc0d

const execPromise = promisify(exec);
export async function registerTypes() {
  // TO USE CHILD CONTAINERS WE'D NEED TO TEACH FASTIFY TO DO THE SAME..
  const testContainer = container; //.createChildContainer();

  testContainer.register<edgedb.Client>("Database", {
    useFactory: () => edgedb.createClient(),
  });

  testContainer.register<S3Client>("S3Client", {
    useFactory: () => new S3Client({}),
  });

  testContainer.register<CloudFormationClient>("CloudFormationClient", {
    useFactory: () => new CloudFormationClient({}),
  });

<<<<<<< HEAD
  const { stdout: remsUserStdout, stderr: remsUserStderr } = await execPromise(
    `security find-generic-password -s "rems.botUser" -w elsa-data`
  );

  const { stdout: remsKeyStdout, stderr: remsKeyStderr } = await execPromise(
    `security find-generic-password -s "rems.botKey" -w elsa-data`
  );

  testContainer.register<ElsaSettings>("Settings", {
    useFactory: () => {
      const s: ElsaSettings = {
        port: 3000,
        superAdmins: [],
        deployedUrl: "http://localhost:3000",
        // environment: "development",
        // location: "local-mac",
        remsUrl: "https://hgpp-rems.dev.umccr.org",
        remsBotKey: remsKeyStdout.trim(),
        remsBotUser: remsUserStdout.trim(),
        oidcClientId: "",
        oidcClientSecret: "",
        oidcIssuer: new Issuer({
          issuer: "https://cilogon.org",
        }),
        sessionSalt: "ABCD",
        sessionSecret: "XYZ",
        ontoFhirUrl: "",
        awsSigningSecretAccessKey: "A",
        awsSigningAccessKeyId: "B",
        rateLimit: {},
        datasets: [
          {
            name: "Cardiac",
            description: "An Australian Genomics flagship.",
            uri: MOCK_DATASET_URI,
            storageLocation: "aws-s3",
            storageUriPrefix: MOCK_STORAGE_PREFIX_URL,
          },
        ],
      };
      return s;
    },
=======
  testContainer.register<ElsaSettings>("Settings", {
    useFactory: createTestElsaSettings,
>>>>>>> 24ebcc0d
  });

  /*testContainer.beforeResolution(
    "Database",
    // Callback signature is (token: InjectionToken<T>, resolutionType: ResolutionType) => void
    () => {
      console.log("Database is about to be resolved!");
    },
    { frequency: "Always" }
  ); */

  return testContainer;
}<|MERGE_RESOLUTION|>--- conflicted
+++ resolved
@@ -5,11 +5,7 @@
 import { exec } from "child_process";
 import { promisify } from "util";
 import { ElsaSettings } from "../../src/config/elsa-settings";
-<<<<<<< HEAD
-import { MOCK_DATASET_URI, MOCK_STORAGE_PREFIX_URL } from "./ag.common";
-=======
 import { createTestElsaSettings } from "../test-elsa-settings.common";
->>>>>>> 24ebcc0d
 
 const execPromise = promisify(exec);
 export async function registerTypes() {
@@ -28,53 +24,8 @@
     useFactory: () => new CloudFormationClient({}),
   });
 
-<<<<<<< HEAD
-  const { stdout: remsUserStdout, stderr: remsUserStderr } = await execPromise(
-    `security find-generic-password -s "rems.botUser" -w elsa-data`
-  );
-
-  const { stdout: remsKeyStdout, stderr: remsKeyStderr } = await execPromise(
-    `security find-generic-password -s "rems.botKey" -w elsa-data`
-  );
-
-  testContainer.register<ElsaSettings>("Settings", {
-    useFactory: () => {
-      const s: ElsaSettings = {
-        port: 3000,
-        superAdmins: [],
-        deployedUrl: "http://localhost:3000",
-        // environment: "development",
-        // location: "local-mac",
-        remsUrl: "https://hgpp-rems.dev.umccr.org",
-        remsBotKey: remsKeyStdout.trim(),
-        remsBotUser: remsUserStdout.trim(),
-        oidcClientId: "",
-        oidcClientSecret: "",
-        oidcIssuer: new Issuer({
-          issuer: "https://cilogon.org",
-        }),
-        sessionSalt: "ABCD",
-        sessionSecret: "XYZ",
-        ontoFhirUrl: "",
-        awsSigningSecretAccessKey: "A",
-        awsSigningAccessKeyId: "B",
-        rateLimit: {},
-        datasets: [
-          {
-            name: "Cardiac",
-            description: "An Australian Genomics flagship.",
-            uri: MOCK_DATASET_URI,
-            storageLocation: "aws-s3",
-            storageUriPrefix: MOCK_STORAGE_PREFIX_URL,
-          },
-        ],
-      };
-      return s;
-    },
-=======
   testContainer.register<ElsaSettings>("Settings", {
     useFactory: createTestElsaSettings,
->>>>>>> 24ebcc0d
   });
 
   /*testContainer.beforeResolution(
