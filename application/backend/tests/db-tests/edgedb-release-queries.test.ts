--- conflicted
+++ resolved
@@ -144,15 +144,9 @@
       });
 
       expect(result1).not.toBeNull();
-<<<<<<< HEAD
-      expect(result1).toHaveProperty("releaseParticipant");
-      expect(result1!.releaseParticipant.length).toBe(1);
-      expect(result1!.releaseParticipant[0].releaseKey).toBe("R003");
-=======
       expect(result1!.data.length).toBe(1);
-      expect(result1!.data[0].releaseIdentifier).toBe("R003");
+      expect(result1!.data[0].releaseKey).toBe("R003");
       expect(result1!.total).toBe(3);
->>>>>>> 1d2c9857
     }
 
     {
@@ -163,15 +157,9 @@
       });
 
       expect(result2).not.toBeNull();
-<<<<<<< HEAD
-      expect(result2).toHaveProperty("releaseParticipant");
-      expect(result2!.releaseParticipant.length).toBe(1);
-      expect(result2!.releaseParticipant[0].releaseKey).toBe("R004");
-=======
       expect(result2!.data.length).toBe(1);
-      expect(result2!.data[0].releaseIdentifier).toBe("R004");
+      expect(result2!.data[0].releaseKey).toBe("R004");
       expect(result2!.total).toBe(3);
->>>>>>> 1d2c9857
     }
   });
 });