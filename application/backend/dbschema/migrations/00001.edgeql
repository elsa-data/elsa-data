--- conflicted
+++ resolved
@@ -1,8 +1,4 @@
-<<<<<<< HEAD
 CREATE MIGRATION m1frshlglnihyky2mbvx55bwanmesfiw4vodjuenlhi4q3wvtz74pa
-=======
-CREATE MIGRATION m14c3ucfvfwnfnpalenmtbjf3zr3mioceo6o6nf55c2yfoqkacuaeq
->>>>>>> 6a8ee46a
     ONTO initial
 {
   CREATE MODULE audit IF NOT EXISTS;
