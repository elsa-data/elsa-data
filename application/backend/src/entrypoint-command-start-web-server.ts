import { App } from "./app";
import { insertTestData } from "./test-data/insert-test-data";
import { blankTestData } from "./test-data/blank-test-data";
import Bree from "bree";
import { container } from "tsyringe";
import path from "path";
import { ElsaSettings } from "./config/elsa-settings";
import { sleep } from "edgedb/dist/utils";
import { getFromEnv } from "./entrypoint-command-helper";
import { DatasetService } from "./business/services/dataset-service";
<<<<<<< HEAD
import { JobsService } from "./business/services/jobs/jobs-base-service";
import { Logger } from "pino";
import { getServices } from "./di-helpers";
=======
import { MailService } from "./business/services/mail-service";
>>>>>>> 95f65a49

export const WEB_SERVER_COMMAND = "web-server";
export const WEB_SERVER_WITH_SCENARIO_COMMAND = "web-server-with-scenario";

/**
 * A command that starts (and waits) for the Elsa Data web server to serve
 * the Elsa Data application.
 *
 * @param scenario
 */
export async function startWebServer(scenario: number | null): Promise<number> {
  const { settings } = getServices(container);

  // in a real deployment - "add scenario", "db blank" etc would all be handled by 'commands'.
  // we have one dev use case though - where we nodemon the local code base and restart the server
  // each time code changes - and in that case we want the server startup itself to set up the db
  if (scenario) {
    if (process.env.NODE_ENV === "development") {
      console.log(`Resetting the database to contain scenario ${scenario}`);

      await blankTestData();
      // TODO allow different scenarios to be inserted based on the value
      await insertTestData(settings);
    } else {
      // a simple guard to hopefully stop an accident in prod
      console.log(
        "Only 'development' Node environments can start the web server with a scenario - as scenarios will blank out the existing data"
      );

      return 1;
    }
  }

  // Insert datasets from config
  const datasetService = container.resolve(DatasetService);

  await datasetService.configureDataset(settings.datasets);

  // create the actual webserver/app
  const app = container.resolve(App);

  const server = await app.setupServer();

<<<<<<< HEAD
=======
  console.log(`Listening on ${settings.host} on port ${settings.port}`);

  const mailService = container.resolve(MailService);
  mailService.setup();

>>>>>>> 95f65a49
  try {
    // this waits until the server has started up - but does not wait for the server to close down
    await server.listen({ port: settings.port, host: settings.host });

    // we don't want to fall out the end of the 'start-server' command until we have been signalled
    // to shut down
    while (true) {
      // TODO detect close() event from the server
      await sleep(5000);
    }
  } catch (err) {
    server.log.error(err);

    return 1;
  }
}

/**
 * A function to start up the background job handler. This is only ever started at the
 * same time as the web server but was split out because it is the only code that needs
 * the raw 'config'.
 *
 * @param config
 */
export async function startJobQueue(config: any) {
  const bree = new Bree({
    root: path.resolve("jobs"),
    jobs: [
      {
        name: "entrypoint-job-handler.ts",
        worker: {
          workerData: config,
        },
      },
    ],
  });

  await bree.start();
}<|MERGE_RESOLUTION|>--- conflicted
+++ resolved
@@ -8,13 +8,10 @@
 import { sleep } from "edgedb/dist/utils";
 import { getFromEnv } from "./entrypoint-command-helper";
 import { DatasetService } from "./business/services/dataset-service";
-<<<<<<< HEAD
 import { JobsService } from "./business/services/jobs/jobs-base-service";
 import { Logger } from "pino";
 import { getServices } from "./di-helpers";
-=======
 import { MailService } from "./business/services/mail-service";
->>>>>>> 95f65a49
 
 export const WEB_SERVER_COMMAND = "web-server";
 export const WEB_SERVER_WITH_SCENARIO_COMMAND = "web-server-with-scenario";
@@ -58,14 +55,9 @@
 
   const server = await app.setupServer();
 
-<<<<<<< HEAD
-=======
-  console.log(`Listening on ${settings.host} on port ${settings.port}`);
-
   const mailService = container.resolve(MailService);
   mailService.setup();
 
->>>>>>> 95f65a49
   try {
     // this waits until the server has started up - but does not wait for the server to close down
     await server.listen({ port: settings.port, host: settings.host });
