import * as edgedb from "edgedb";
import e from "../../../dbschema/edgeql-js";
import {
  DataSharingAwsAccessPointType,
  ReleaseDetailType,
  ReleaseParticipantRoleType,
} from "@umccr/elsa-types";
import { AuthenticatedUser } from "../authenticated-user";
import { getReleaseInfo } from "./helpers";
import { UserService } from "./user-service";
import { releaseGetBoundaryInfo } from "../../../dbschema/queries";
import {
  ReleaseCreateError,
  ReleaseViewError,
} from "../exceptions/release-authorisation";
import { ElsaSettings } from "../../config/elsa-settings";
import { AuditEventService } from "./audit-event-service";
import { AuditEventTimedService } from "./audit-event-timed-service";
<<<<<<< HEAD
import {
  SharerAwsAccessPointType,
  SharerHtsgetType,
} from "../../config/config-schema-sharer";
import { release } from "../../../dbschema/interfaces";
import {
  CloudFormationClient,
  DescribeStacksCommand,
  DescribeStacksCommandOutput,
} from "@aws-sdk/client-cloudformation";
=======
import { SharerHtsgetType } from "../../config/config-schema-sharer";
import { ReleaseSelectionPermissionError } from "../exceptions/release-selection";
import { ReleaseNoEditingWhilstActivatedError } from "../exceptions/release-activation";

export type UserRoleInRelease = ReleaseParticipantRoleType & "AdminView";
>>>>>>> 9ff8022e

// an internal string set that tells the service which generic field to alter
// (this allows us to make a mega function that sets all array fields in the same way)
type CodeArrayFields = "diseases" | "countries" | "type";

/**
 * The base level functionality for releases.
 *
 * Given releases are the major feature of Elsa - there is an enormous amount
 * of functionality that would fit into a ReleaseService. So we have moved some
 * common functionality here and have multiple services.
 */
export abstract class ReleaseBaseService {
  private readonly VIEW_AUDIT_EVENT_TIME: Duration = { minutes: 30 };

  protected constructor(
    protected readonly settings: ElsaSettings,
    protected readonly edgeDbClient: edgedb.Client,
    protected readonly features: ReadonlySet<string>,
    protected readonly userService: UserService,
    protected readonly auditEventService: AuditEventService,
    protected readonly auditEventTimedService: AuditEventTimedService,
    private readonly cfnClient: CloudFormationClient
  ) {}

  /**
   * Some user role are allowed to change other users role for its release participants.
   * Eventually this must be guarded so that they can't change/make permission to a higher hierarchy.
   * This function will spit out the available options that this user could assigned/alter to other participant.
   * e.g. A manager cannot a member to an administrator (as it is higher than its own role)
   *
   * @param currentUserRole The authenticated user role
   * @returns The options where this user could alter
   */
  protected getParticipantRoleOption(
    currentUserRole: ReleaseParticipantRoleType | string
  ): ReleaseParticipantRoleType[] | null {
    switch (currentUserRole) {
      case "Administrator": {
        return ["Administrator", "Manager", "Member"];
      }

      case "Manager": {
        return ["Manager", "Member"];
      }

      case "Member": {
        // A member should not have the options to alter anything
        return null;
      }

      default:
        return null;
    }
  }

  public async createReleaseViewAuditEvent(
    user: AuthenticatedUser,
    releaseKey: string
  ): Promise<void> {
    await this.auditEventTimedService.createTimedAuditEvent(
      `${releaseKey}${user.subjectId}`,
      this.VIEW_AUDIT_EVENT_TIME,
      async (start) => {
        return await this.auditEventService.insertViewedReleaseAuditEvent(
          user,
          releaseKey,
          this.VIEW_AUDIT_EVENT_TIME,
          start,
          this.edgeDbClient
        );
      }
    );
  }

  /**
   * This is to check if user has a special create release permission granted by an admin.
   * @param user
   */
  public checkIsAllowedViewReleases(user: AuthenticatedUser): void {
    const isAllow = user.isAllowedOverallAdministratorView;
    if (!isAllow) {
      throw new ReleaseViewError();
    }
  }

  /**
   * This is to check if user has a special create release permission granted by an admin.
   * @param user
   */
  public checkIsAllowedCreateReleases(user: AuthenticatedUser): void {
    const isAllow = user.isAllowedCreateRelease;
    if (!isAllow) {
      throw new ReleaseCreateError();
    }
  }

  /**
   * Return the minimum information we need from the database to establish the
   * base boundary level conditions for proceeding into any release service
   * functionality.
   *
   * That is, this checks that the releaseKey (maybe passed direct from API)
   * is valid, that the given user has a role in the release, and returns some
   * other useful information that may play a part in permissions/boundary
   * checks.
   *
   * @param user the user wanting to perform an operation on a release
   * @param releaseKey the key for the release
   * @protected
   */
  public async getBoundaryInfoWithThrowOnFailure(
    user: AuthenticatedUser,
    releaseKey: string
  ) {
    const boundaryInfo = await releaseGetBoundaryInfo(this.edgeDbClient, {
      userDbId: user.dbId,
      releaseKey: releaseKey,
    });

    const roleInDb = boundaryInfo?.role as
      | ReleaseParticipantRoleType
      | null
      | undefined;

    if (!boundaryInfo) throw new ReleaseViewError(releaseKey);

    // If boundaryInfo exist but userRole is empty, then it must be an AdminView
    const role = roleInDb ? roleInDb : "AdminView";

    return {
      userRole: role as UserRoleInRelease,
      isActivated: !!boundaryInfo.activation,
      isRunningJob: !!boundaryInfo.runningJob,
    };
  }

  /**
   * Get the config for a feature. Currently, this can just get config for htsget.
   * It might be good to have this for other features that require config properties to
   * be set.
   *
   * @param property
   */
  public configForFeature(property: "isAllowedHtsget"): URL | undefined {
    const h = this.settings.sharers.filter(
      (s) => s.type === "htsget"
    ) as SharerHtsgetType[];

    if (h.length === 1) return new URL(h[0].url);
    return undefined;
  }

  /**
   * Get the config for the AWS access point feature or undefined if this
   * sharer is not in the config.
   */
  public configForAwsAccessPointFeature():
    | SharerAwsAccessPointType
    | undefined {
    const h = this.settings.sharers.filter(
      (s) => s.type === "aws-access-point"
    ) as SharerAwsAccessPointType[];

    if (h.length === 1) return h[0];

    return undefined;
  }

  /**
   * Get a single release assuming the user definitely has the role
   * passed in and that the release exists (otherwise how could they have a role?).
   * This is the base level fetch that can be used after
   * a previous service call has already established the user's role in
   * this release. This is public because some other services may want to return the
   * current release state from API operations.
   *
   * @param releaseKey
   * @param userRole
   */
  public async getBase(
    releaseKey: string,
    userRole: UserRoleInRelease
  ): Promise<ReleaseDetailType> {
    const {
      releaseInfo,
      releaseAllDatasetCasesQuery,
      releaseSelectedCasesQuery,
    } = await getReleaseInfo(this.edgeDbClient, releaseKey);

    if (!releaseInfo)
      throw new Error(
        "getBase is meant for use only where the release and user role are already established"
      );

    // the visible cases depend on what roles you have
    const visibleCasesCount =
      userRole === "Administrator"
        ? await e.count(releaseAllDatasetCasesQuery).run(this.edgeDbClient)
        : await e.count(releaseSelectedCasesQuery).run(this.edgeDbClient);

    if (releaseInfo.runningJob && releaseInfo.runningJob.length > 1)
      throw new Error(
        "There should only be one running job (if any job is running)"
      );

    // only the admins know about long-running jobs
    const hasRunningJob =
      userRole === "Administrator"
        ? releaseInfo.runningJob && releaseInfo.runningJob.length === 1
        : false;

    let dataSharingAwsAccessPoint: DataSharingAwsAccessPointType | undefined =
      undefined;

    {
      // TODO FIX
      const releaseStackName = `elsa-data-release-${releaseKey}`;

      let releaseStack: DescribeStacksCommandOutput | undefined = undefined;

      try {
        releaseStack = await this.cfnClient.send(
          new DescribeStacksCommand({
            StackName: releaseStackName,
          })
        );
      } catch (e) {
        // describing a stack that is not present throws an exception so we take that to mean it is
        // not present
        // TODO tighten the error code here so we don't gobble up other "unexpected" errors
        console.log(e);
        releaseStack = undefined;
      }

      const isAllowedAwsAccessPointConfig =
        this.configForAwsAccessPointFeature();

      if (isAllowedAwsAccessPointConfig) {
        const firstNameMatch = Object.entries(
          isAllowedAwsAccessPointConfig.allowedVpcs
        ).find(
          (n) =>
            n[0] === releaseInfo.dataSharingConfiguration.awsAccessPointName
        );

        if (firstNameMatch) {
          dataSharingAwsAccessPoint = {
            name: firstNameMatch[0],
            accountId: firstNameMatch[1].accountId,
            vpcId: firstNameMatch[1].vpcId,
            installed:
              (releaseStack &&
                releaseStack.Stacks &&
                releaseStack.Stacks.length == 1) ||
              false,
          };
        } else {
          dataSharingAwsAccessPoint = {
            name: "",
            accountId: "",
            vpcId: "",
            installed:
              (releaseStack &&
                releaseStack.Stacks &&
                releaseStack.Stacks.length == 1) ||
              false,
          };
        }
      }
    }

    console.log(JSON.stringify(dataSharingAwsAccessPoint, null, 2));

    return {
      id: releaseInfo.id,
      roleInRelease: userRole,
      lastUpdatedDateTime: releaseInfo.lastUpdated,
      lastUpdatedUserSubjectId: releaseInfo.lastUpdatedSubjectId,
      datasetUris: releaseInfo.datasetUris,
      applicationDacDetails: releaseInfo.applicationDacDetails!,
      applicationDacIdentifier: releaseInfo.applicationDacIdentifier.value,
      applicationDacTitle: releaseInfo.applicationDacTitle!,
      applicationCoded: {
        type: releaseInfo.applicationCoded.studyType,
        diseases: releaseInfo.applicationCoded.diseasesOfStudy,
        countriesInvolved: releaseInfo.applicationCoded.countriesInvolved,
        beaconQuery: releaseInfo.applicationCoded.beaconQuery,
      },
      runningJob: hasRunningJob
        ? {
            percentDone: releaseInfo.runningJob[0].percentDone,
            messages: releaseInfo.runningJob[0].messages,
            requestedCancellation:
              releaseInfo.runningJob[0].requestedCancellation,
          }
        : undefined,
      visibleCasesCount: visibleCasesCount,
      activation:
        releaseInfo.activation != null
          ? {
              activatedByDisplayName:
                releaseInfo.activation.activatedByDisplayName,
            }
          : undefined,
      isAllowedReadData: releaseInfo.isAllowedReadData,
      isAllowedVariantData: releaseInfo.isAllowedVariantData,
      isAllowedPhenotypeData: releaseInfo.isAllowedPhenotypeData,
      isAllowedS3Data: releaseInfo.isAllowedS3Data,
      isAllowedGSData: releaseInfo.isAllowedGSData,
      isAllowedR2Data: releaseInfo.isAllowedR2Data,
      htsgetRestrictions: releaseInfo.htsgetRestrictions,
      // password only gets sent down to the Manager
      downloadPassword:
        userRole === "Manager" ? releaseInfo.releasePassword : undefined,

      // A list of roles allowed to edit other user's role depending on this auth user
      // e.g. A manager cannot edit Administrator role.
      rolesAllowedToAlterParticipant: this.getParticipantRoleOption(userRole),

      // administrators can code/edit the release information
      permissionViewSelections:
        userRole === "Administrator" || userRole === "AdminView",
      permissionEditSelections: userRole === "Administrator",
      permissionEditApplicationCoded: userRole === "Administrator",
      // Only 'Manager' and 'Member' can access data
      permissionAccessData: userRole === "Manager" || userRole === "Member",

      // data sharing objects
      dataSharingObjectSigning: releaseInfo.dataSharingConfiguration
        .objectSigningEnabled
        ? {
            expiryHours:
              releaseInfo.dataSharingConfiguration.objectSigningExpiryHours,
          }
        : undefined,
      dataSharingCopyOut: releaseInfo.dataSharingConfiguration.copyOutEnabled
        ? {
            destinationLocation:
              releaseInfo.dataSharingConfiguration.copyOutDestinationLocation,
          }
        : undefined,
      dataSharingHtsget: releaseInfo.dataSharingConfiguration.htsgetEnabled
        ? {
            url: this.configForFeature("isAllowedHtsget")?.toString()!,
          }
        : undefined,
      dataSharingAwsAccessPoint: releaseInfo.dataSharingConfiguration
        .awsAccessPointEnabled
        ? dataSharingAwsAccessPoint
        : undefined,
      dataSharingGcpStorageIam: releaseInfo.dataSharingConfiguration
        .gcpStorageIamEnabled
        ? {
            users: releaseInfo.dataSharingConfiguration.gcpStorageIamUsers,
          }
        : undefined,
    };
  }

  /**
   * A mega function that can be used to add or delete coded values from any application
   * coded field that is a coded array. So this means things like list of diseases, countries,
   * institutes etc. The basic pattern of code is the same for all of them - hence us
   * merging into one big function. Unfortunately this leads to some pretty messy/duplicated code - as
   * I can't make EdgeDb libraries re-use code where I'd like (which is possibly more about me than
   * edgedb)
   *
   * @param userRole the role the user has in this release (must be something!)
   * @param releaseKey the release id of the release to alter (must exist)
   * @param field the field name to alter e.g. 'institutes', 'diseases'...
   * @param system the system URI of the entry to add/delete
   * @param code the code value of the entry to add/delete
   * @param removeRatherThanAdd if false then we are asking to add (default), else asking to remove
   * @returns The new ReleaseDetailType after the alteration
   * @private
   */
  protected async alterApplicationCodedArrayEntry(
    user: AuthenticatedUser,
    releaseKey: string,
    field: CodeArrayFields,
    system: string,
    code: string,
    removeRatherThanAdd: boolean = false
  ): Promise<ReleaseDetailType> {
    const { userRole, isActivated } =
      await this.getBoundaryInfoWithThrowOnFailure(user, releaseKey);

    const isRemoveOrAddText = removeRatherThanAdd ? `removing` : `adding`;
    const actionDescription = `${isRemoveOrAddText} the application coded array (if audit details is false means nothing has changed)`;

    const { datasetUriToIdMap } = await getReleaseInfo(
      this.edgeDbClient,
      releaseKey
    );

    // we need to get/set the Coded Application all within a transaction context
    return await this.auditEventService.transactionalUpdateInReleaseAuditPattern(
      user,
      releaseKey,
      actionDescription,
      async () => {
        if (userRole != "Administrator")
          throw new ReleaseSelectionPermissionError(releaseKey);

        if (isActivated)
          throw new ReleaseNoEditingWhilstActivatedError(releaseKey);
      },
      async (tx, a) => {
        // get the current coded application
        const releaseWithAppCoded = await e
          .select(e.release.Release, (r) => ({
            applicationCoded: {
              id: true,
              studyType: true,
              countriesInvolved: true,
              diseasesOfStudy: true,
            },
            filter: e.op(r.releaseKey, "=", releaseKey),
          }))
          .assert_single()
          .run(tx);

        if (!releaseWithAppCoded)
          throw new Error(
            `Release ${releaseKey} that existed just before this code has now disappeared!`
          );

        let newArray: { system: string; code: string }[];

        if (field === "diseases")
          newArray = releaseWithAppCoded.applicationCoded.diseasesOfStudy;
        else if (field === "countries")
          newArray = releaseWithAppCoded.applicationCoded.countriesInvolved;
        else
          throw new Error(
            `Field instruction of ${field} was not a known field for array alteration`
          );

        const commonFilter = (ac: any) => {
          return e.op(
            ac.id,
            "=",
            e.uuid(releaseWithAppCoded.applicationCoded.id)
          );
        };

        if (removeRatherThanAdd) {
          const oldLength = newArray.length;

          // we want to remove any entries with the same system/code from our array
          // (there should only be 0 or 1 - but this safely removes *all* if the insertion was broken somehow)
          newArray = newArray.filter(
            (tup) => tup.system !== system || tup.code !== code
          );

          // nothing to mutate - return false
          if (newArray.length == oldLength) return false;

          if (field === "diseases")
            await e
              .update(e.release.ApplicationCoded, (ac) => ({
                filter: commonFilter(ac),
                set: {
                  diseasesOfStudy: newArray,
                },
              }))
              .run(tx);
          else if (field === "countries")
            await e
              .update(e.release.ApplicationCoded, (ac) => ({
                filter: commonFilter(ac),
                set: {
                  countriesInvolved: newArray,
                },
              }))
              .run(tx);
          else
            throw new Error(
              `Field instruction of ${field} was not handled in the remove operation`
            );
        } else {
          // only do an insert if the entry is not already present
          // i.e. set like semantics - but with an ordered array
          // TODO: could we be ok with an actual e.set() (we wouldn't want the UI to jump around due to ordering changes)
          if (
            // if the entry already exists - we can return - nothing to do
            newArray.findIndex(
              (tup) => tup.system === system && tup.code === code
            ) > -1
          )
            return false;

          const commonAddition = e.array([
            e.tuple({ system: system, code: code }),
          ]);

          if (field === "diseases")
            await e
              .update(e.release.ApplicationCoded, (ac) => ({
                filter: commonFilter(ac),
                set: {
                  diseasesOfStudy: e.op(
                    ac.diseasesOfStudy,
                    "++",
                    commonAddition
                  ),
                },
              }))
              .run(tx);
          else if (field === "countries")
            await e
              .update(e.release.ApplicationCoded, (ac) => ({
                filter: commonFilter(ac),
                set: {
                  countriesInvolved: e.op(
                    ac.countriesInvolved,
                    "++",
                    commonAddition
                  ),
                },
              }))
              .run(tx);
          else
            throw new Error(
              `Field instruction of ${field} was not handled in the add operation`
            );
        }
        return { field, system, code };
      },
      async () => await this.getBase(releaseKey, userRole)
    );
  }
}<|MERGE_RESOLUTION|>--- conflicted
+++ resolved
@@ -16,7 +16,6 @@
 import { ElsaSettings } from "../../config/elsa-settings";
 import { AuditEventService } from "./audit-event-service";
 import { AuditEventTimedService } from "./audit-event-timed-service";
-<<<<<<< HEAD
 import {
   SharerAwsAccessPointType,
   SharerHtsgetType,
@@ -27,13 +26,11 @@
   DescribeStacksCommand,
   DescribeStacksCommandOutput,
 } from "@aws-sdk/client-cloudformation";
-=======
 import { SharerHtsgetType } from "../../config/config-schema-sharer";
 import { ReleaseSelectionPermissionError } from "../exceptions/release-selection";
 import { ReleaseNoEditingWhilstActivatedError } from "../exceptions/release-activation";
 
 export type UserRoleInRelease = ReleaseParticipantRoleType & "AdminView";
->>>>>>> 9ff8022e
 
 // an internal string set that tells the service which generic field to alter
 // (this allows us to make a mega function that sets all array fields in the same way)
