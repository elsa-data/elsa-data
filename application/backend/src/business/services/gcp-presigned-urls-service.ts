--- conflicted
+++ resolved
@@ -1,5 +1,5 @@
 import * as edgedb from "edgedb";
-import { inject, injectable, singleton } from "tsyringe";
+import { inject, injectable } from "tsyringe";
 import { UsersService } from "./users-service";
 import { GcpEnabledService } from "./gcp-enabled-service";
 import { ReleaseService } from "./release-service";
@@ -8,15 +8,7 @@
 import { GetSignedUrlConfig, Storage } from "@google-cloud/storage";
 
 @injectable()
-<<<<<<< HEAD
-@singleton()
 export class GcpPresignedUrlsService implements IPresignedUrlProvider {
-=======
-export class GcpPresignedUrlsService
-  extends GcpBaseService
-  implements IPresignedUrlProvider
-{
->>>>>>> 60b811d6
   readonly protocol = "gs";
   storage: Storage;
 
