import * as edgedb from "edgedb";
import e from "../../../dbschema/edgeql-js";
import { DatasetDeepType, DatasetLightType } from "@umccr/elsa-types";
import { AuthenticatedUser } from "../authenticated-user";
import { inject, injectable, singleton } from "tsyringe";
import { createPagedResult, PagedResult } from "../../api/api-pagination";
import { BadLimitOffset } from "../exceptions/bad-limit-offset";
import { makeSystemlessIdentifierArray } from "../db/helper";
import {
  datasetAllCountQuery,
  datasetAllSummaryQuery,
<<<<<<< HEAD
  datasetAvailableSummaryQuery,
=======
  selectDatasetIdByDatasetUriAndExternalIdentifiers,
>>>>>>> ab9c7e13
} from "../db/dataset-queries";

@injectable()
@singleton()
export class DatasetService {
  constructor(
    @inject("Database") private readonly edgeDbClient: edgedb.Client
  ) {}

  /**
   * Return a paged result of datasets in summary form.
   *
   * @param user
   * @param limit
   * @param offset
   */
  public async getAll(
    user: AuthenticatedUser,
    limit: number,
    offset: number
  ): Promise<PagedResult<DatasetLightType>> {
    if (limit <= 0 || offset < 0) throw new BadLimitOffset(limit, offset);

    // TODO: if we introduce any security model into dataset (i.e. at the moment
    // all data owners can see all datasets) - we need to add some filtering to these
    // queries
    const fullCount = await datasetAllCountQuery.run(this.edgeDbClient);

    const fullDatasets = await datasetAllSummaryQuery.run(this.edgeDbClient, {
      limit: limit,
      offset: offset,
    });

    const converted: DatasetLightType[] = fullDatasets.map((fd) => {
      const includes: string[] = [];
      if (fd.summaryBamCount > 0) includes.push("BAM");
      if (fd.summaryBclCount > 0) includes.push("BCL");
      if (fd.summaryCramCount > 0) includes.push("CRAM");
      if (fd.summaryFastqCount > 0) includes.push("FASTQ");
      if (fd.summaryVcfCount > 0) includes.push("VCF");
      return {
        id: fd.id,
        uri: fd.uri!,
        description: fd.description,
        summaryCaseCount: fd.summaryCaseCount,
        summaryPatientCount: fd.summaryPatientCount,
        summarySpecimenCount: fd.summarySpecimenCount,
        summaryArtifactCount: fd.summaryArtifactCount,
        summaryArtifactIncludes: includes.join(" "),
        summaryArtifactSizeBytes: fd.summaryArtifactBytes,
      };
    });

    return createPagedResult(converted, fullCount);
  }

  public async getOnlyAvailableDataset(
    user: AuthenticatedUser,
    limit: number,
    offset: number
  ): Promise<PagedResult<DatasetLightType>> {
    if (limit <= 0 || offset < 0) throw new BadLimitOffset(limit, offset);

    // TODO: if we introduce any security model into dataset (i.e. at the moment
    // all data owners can see all datasets) - we need to add some filtering to these
    // queries
    const fullCount = await datasetAllCountQuery.run(this.edgeDbClient);

    const availableDatasets = await datasetAvailableSummaryQuery.run(
      this.edgeDbClient,
      {
        limit: limit,
        offset: offset,
      }
    );

    const converted: DatasetLightType[] = availableDatasets.map((ad) => {
      const includes: string[] = [];
      if (ad.summaryBamCount > 0) includes.push("BAM");
      if (ad.summaryBclCount > 0) includes.push("BCL");
      if (ad.summaryCramCount > 0) includes.push("CRAM");
      if (ad.summaryFastqCount > 0) includes.push("FASTQ");
      if (ad.summaryVcfCount > 0) includes.push("VCF");
      return {
        id: ad.id,
        uri: ad.uri!,
        description: ad.description,
        summaryCaseCount: ad.summaryCaseCount,
        summaryPatientCount: ad.summaryPatientCount,
        summarySpecimenCount: ad.summarySpecimenCount,
        summaryArtifactCount: ad.summaryArtifactCount,
        summaryArtifactIncludes: includes.join(" "),
        summaryArtifactSizeBytes: ad.summaryArtifactBytes,
      };
    });

    return createPagedResult(converted, fullCount);
  }

  public async get(
    user: AuthenticatedUser,
    datasetId: string
  ): Promise<DatasetDeepType | null> {
    const singleDataset = await e
      .select(e.dataset.Dataset, (ds) => ({
        ...e.dataset.Dataset["*"],
        summaryArtifactBytes: e.int16(0),
        //e.sum(
        //  ds.cases.patients.specimens.artifacts.is(e.lab.AnalysesArtifactBase).
        //),
        cases: {
          externalIdentifiers: true,
          patients: {
            externalIdentifiers: true,
            specimens: {
              externalIdentifiers: true,
            },
          },
        },
        filter: e.op(ds.id, "=", e.uuid(datasetId)),
      }))
      .run(this.edgeDbClient);

    if (singleDataset != null)
      return {
        id: singleDataset.id,
        uri: singleDataset.uri,
        description: singleDataset.description,
        summaryArtifactCount: 0,
        summaryArtifactIncludes: "",
        summaryCaseCount: 0,
        summarySpecimenCount: 0,
        summaryPatientCount: 0,
        summaryArtifactSizeBytes: 0,
        cases: singleDataset.cases.map((c) => {
          return {
            patients: c.patients.map((p) => {
              return {
                specimens: p.specimens.map((s) => {
                  return {
                    artifacts: [],
                  };
                }),
              };
            }),
          };
        }),
      };

    return null;
  }

  /**
   * Get all the cases for a dataset
   *
   * @param user
   * @param datasetId
   * @param limit
   * @param offset
   */
  public async getCases(
    user: AuthenticatedUser,
    datasetId: string,
    limit: number,
    offset: number
  ): Promise<any | null> {
    const pageCases = await e
      .select(e.dataset.DatasetCase, (dsc) => ({
        ...e.dataset.DatasetCase["*"],
        externalIdentifiers: true,
        patients: {
          externalIdentifiers: true,
          specimens: {
            externalIdentifiers: true,
          },
        },
        filter: e.op(dsc.dataset.id, "=", e.uuid(datasetId)),
        limit: e.int32(limit),
        offset: e.int32(offset),
      }))
      .run(this.edgeDbClient);

    return pageCases;
  }

  /**
   * Select or insert new dataset if doesn't exist in Db
   * @returns Dataset Id
   */
  public async selectOrInsertDataset({
    datasetUri,
    datasetDescription,
    datasetName,
  }: {
    datasetUri: string;
    datasetDescription: string;
    datasetName: string;
  }): Promise<string> {
    const selectDatasetIdQuery =
      selectDatasetIdByDatasetUriAndExternalIdentifiers(
        datasetUri,
        datasetName
      );

    // Find current Dataset
    const datasetIdArray = await selectDatasetIdQuery.run(this.edgeDbClient);
    const datasetId = datasetIdArray[0]?.id;
    if (datasetId) return datasetId;

    // Else, create new dataset
    const insertDatasetQuery = e.insert(e.dataset.Dataset, {
      uri: datasetUri,
      externalIdentifiers: makeSystemlessIdentifierArray(datasetName),
      description: datasetDescription,
    });
    const newDataset = await insertDatasetQuery.run(this.edgeDbClient);
    return newDataset.id;
  }

  /**
   * Delete given dataset URI from database.
   * @returns DatasetId
   */
  public async deleteDataset({
    datasetUri,
  }: {
    datasetUri: string;
  }): Promise<string | undefined> {
    const deleteDataset = e
      .delete(e.dataset.Dataset, (d) => ({
        filter: e.op(d.uri, "=", datasetUri),
      }))
      .assert_single();

    const datasetDeleted = await deleteDataset.run(this.edgeDbClient);
    return datasetDeleted?.id;
  }

  public async configureDataset(
    datasetConfigArray: ({
      uri: string;
      description: string;
      name: string;
    } & Record<string, any>)[]
  ): Promise<void> {
    // Insert new dataset
    for (const dc of datasetConfigArray) {
      await this.selectOrInsertDataset({
        datasetDescription: dc.description,
        datasetName: dc.name,
        datasetUri: dc.uri,
      });
    }

    // Mark for dataset no longer in config file
    const currentDbUriArr = (
      await e
        .select(e.dataset.Dataset, () => ({ uri: true }))
        .run(this.edgeDbClient)
    ).map((x) => x.uri);
    const missingDatasetFromConfig = currentDbUriArr.filter((dbUri) => {
      for (const dc of datasetConfigArray) {
        if (dc.uri == dbUri) return false;
      }
      return true;
    });
    for (const md of missingDatasetFromConfig) {
      await e
        .update(e.dataset.Dataset, (d) => ({
          filter: e.op(d.uri, "=", md).assert_single(),
          set: {
            isInConfig: false,
          },
        }))
        .run(this.edgeDbClient);
    }
  }
}<|MERGE_RESOLUTION|>--- conflicted
+++ resolved
@@ -9,11 +9,7 @@
 import {
   datasetAllCountQuery,
   datasetAllSummaryQuery,
-<<<<<<< HEAD
-  datasetAvailableSummaryQuery,
-=======
   selectDatasetIdByDatasetUriAndExternalIdentifiers,
->>>>>>> ab9c7e13
 } from "../db/dataset-queries";
 
 @injectable()
