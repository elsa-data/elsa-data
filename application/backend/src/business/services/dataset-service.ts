import * as edgedb from "edgedb";
import e from "../../../dbschema/edgeql-js";
import {
  DatasetDeepType,
  DatasetLightType,
  DuoLimitationCodedType,
} from "@umccr/elsa-types";
import { AuthenticatedUser } from "../authenticated-user";
import { inject, injectable, singleton } from "tsyringe";
import {
  createPagedResult,
  PagedResult,
} from "../../api/helpers/pagination-helpers";
import { BadLimitOffset } from "../exceptions/bad-limit-offset";
import { makeSystemlessIdentifierArray } from "../db/helper";
import {
  datasetAllCountQuery,
  allDatasetSummaryQuery,
  singleDatasetSummaryQuery,
  selectDatasetIdByDatasetUri,
} from "../db/dataset-queries";
import { ElsaSettings } from "../../config/elsa-settings";

@injectable()
@singleton()
export class DatasetService {
  constructor(
    @inject("Database") private readonly edgeDbClient: edgedb.Client,
    @inject("Settings") private settings: ElsaSettings
  ) {}

  getUriPrefixFromFromDatasetUri(datasetUri: string): string | null {
    for (const d of this.settings.datasets) {
      if (d.uri === datasetUri) {
        return d.storageUriPrefix;
      }
    }

    return null;
  }

  async getDatasetUrisFromReleaseId(
    releaseId: string
  ): Promise<string[] | undefined> {
    return (
      await e
        .select(e.release.Release, (r) => ({
          filter: e.op(r.id, "=", e.uuid(releaseId)),
          datasetUris: true,
        }))
        .assert_single()
        .run(this.edgeDbClient)
    )?.datasetUris;
  }

  /**
   * Return a paged result of datasets in summary form.
   *
   * @param user
   * @param limit
   * @param offset
   */
  public async getSummary(
    user: AuthenticatedUser,
    includeDeletedFile: boolean,
    limit?: number,
    offset?: number
  ): Promise<PagedResult<DatasetLightType>> {
    if (
      (limit !== undefined && limit <= 0) ||
      (offset !== undefined && offset < 0)
    )
      throw new BadLimitOffset(limit, offset);

    // TODO: if we introduce any security model into dataset (i.e. at the moment
    // all data owners can see all datasets) - we need to add some filtering to these
    // queries
    const fullCount = await datasetAllCountQuery.run(this.edgeDbClient);
<<<<<<< HEAD
    const fullDatasets = await allDatasetSummaryQuery.run(this.edgeDbClient, {
      limit: limit,
      offset: offset,
=======
    const fullDatasets = await datasetSummaryQuery.run(this.edgeDbClient, {
      ...(limit === undefined ? {} : { limit }),
      ...(offset === undefined ? {} : { offset }),
>>>>>>> c016fa15
      includeDeletedFile: includeDeletedFile,
    });

    const converted: DatasetLightType[] = fullDatasets.map((fd) => {
      const includes: string[] = [];
      if (fd.summaryBamCount > 0) includes.push("BAM");
      if (fd.summaryBclCount > 0) includes.push("BCL");
      if (fd.summaryCramCount > 0) includes.push("CRAM");
      if (fd.summaryFastqCount > 0) includes.push("FASTQ");
      if (fd.summaryVcfCount > 0) includes.push("VCF");
      return {
        id: fd.id,
        uri: fd.uri!,
        description: fd.description,
        updatedDateTime: fd.updatedDateTime,
        isInConfig: fd.isInConfig,
        summaryCaseCount: fd.summaryCaseCount,
        summaryPatientCount: fd.summaryPatientCount,
        summarySpecimenCount: fd.summarySpecimenCount,
        summaryArtifactCount: fd.summaryArtifactCount,
        summaryArtifactIncludes: includes.join(" "),
        summaryArtifactSizeBytes: fd.summaryArtifactBytes,
      };
    });

    return createPagedResult(converted, fullCount);
  }

  public async get(
    user: AuthenticatedUser,
    datasetId: string
  ): Promise<DatasetDeepType | null> {
    const sd = await singleDatasetSummaryQuery.run(this.edgeDbClient, {
      includeDeletedFile: false,
      datasetId: datasetId,
    });

    if (sd) {
      const includes: string[] = [];
      if (sd.summaryBamCount > 0) includes.push("BAM");
      if (sd.summaryBclCount > 0) includes.push("BCL");
      if (sd.summaryCramCount > 0) includes.push("CRAM");
      if (sd.summaryFastqCount > 0) includes.push("FASTQ");
      if (sd.summaryVcfCount > 0) includes.push("VCF");
      return {
        id: sd.id,
        uri: sd.uri,
        updatedDateTime: sd.updatedDateTime,
        isInConfig: sd.isInConfig,
        description: sd.description,
        summaryCaseCount: sd.summaryCaseCount,
        summaryPatientCount: sd.summaryPatientCount,
        summarySpecimenCount: sd.summarySpecimenCount,
        summaryArtifactCount: sd.summaryArtifactCount,
        summaryArtifactIncludes: includes.join(" "),
        summaryArtifactSizeBytes: sd.summaryArtifactBytes,
        cases: sd.cases,
      };
    }

    return sd;
  }

  /**
   * Get all the cases for a dataset
   *
   * @param user
   * @param datasetId
   * @param limit
   * @param offset
   */
  public async getCases(
    user: AuthenticatedUser,
    datasetId: string,
    limit: number,
    offset: number
  ): Promise<any | null> {
    const pageCases = await e
      .select(e.dataset.DatasetCase, (dsc) => ({
        ...e.dataset.DatasetCase["*"],
        externalIdentifiers: true,
        patients: {
          externalIdentifiers: true,
          specimens: {
            externalIdentifiers: true,
          },
        },
        filter: e.op(dsc.dataset.id, "=", e.uuid(datasetId)),
        limit: e.int32(limit),
        offset: e.int32(offset),
      }))
      .run(this.edgeDbClient);

    return pageCases;
  }

  /**
   * Select or insert new dataset if doesn't exist in Db
   * @returns Dataset Id
   */
  public async selectOrInsertDataset({
    datasetUri,
    datasetDescription,
    datasetName,
  }: {
    datasetUri: string;
    datasetDescription: string;
    datasetName: string;
  }): Promise<string> {
    // Find current Dataset
    const datasetId = (
      await selectDatasetIdByDatasetUri(datasetUri).run(this.edgeDbClient)
    )?.id;
    if (datasetId) return datasetId;

    // Else, create new dataset
    const insertDatasetQuery = e.insert(e.dataset.Dataset, {
      uri: datasetUri,
      externalIdentifiers: makeSystemlessIdentifierArray(datasetName),
      description: datasetDescription,
    });
    const newDataset = await insertDatasetQuery.run(this.edgeDbClient);
    return newDataset.id;
  }

  /**
   * Select dataset from datasetUri
   */
  public async selectDatasetIdFromDatasetUri(
    datasetUri: string
  ): Promise<string | null> {
    const datasetId = (
      await selectDatasetIdByDatasetUri(datasetUri).run(this.edgeDbClient)
    )?.id;
    if (datasetId) return datasetId;

    return null;
  }

  /**
   * Delete given dataset URI from database.
   * @returns DatasetId
   */
  public async deleteDataset({
    datasetUri,
  }: {
    datasetUri: string;
  }): Promise<string | undefined> {
    const deleteDataset = e
      .delete(e.dataset.Dataset, (d) => ({
        filter: e.op(d.uri, "=", datasetUri),
      }))
      .assert_single();

    const datasetDeleted = await deleteDataset.run(this.edgeDbClient);
    return datasetDeleted?.id;
  }

  public async configureDataset(
    datasetConfigArray: ({
      uri: string;
      description: string;
      name: string;
    } & Record<string, any>)[]
  ): Promise<void> {
    // Insert new dataset
    for (const dc of datasetConfigArray) {
      await this.selectOrInsertDataset({
        datasetDescription: dc.description,
        datasetName: dc.name,
        datasetUri: dc.uri,
      });
    }

    // Mark for dataset no longer in config file
    const currentDbUriArr = (
      await e
        .select(e.dataset.Dataset, () => ({ uri: true }))
        .run(this.edgeDbClient)
    ).map((x) => x.uri);
    const missingDatasetFromConfig = currentDbUriArr.filter((dbUri) => {
      for (const dc of datasetConfigArray) {
        if (dc.uri == dbUri) return false;
      }
      return true;
    });
    for (const md of missingDatasetFromConfig) {
      await e
        .update(e.dataset.Dataset, (d) => ({
          filter: e.op(d.uri, "=", md).assert_single(),
          set: {
            isInConfig: false,
          },
        }))
        .run(this.edgeDbClient);
    }
  }

  public async updateDatasetCurrentTimestamp(datasetId: string) {
    await e
      .update(e.dataset.Dataset, (d) => ({
        filter: e.op(d.id, "=", e.uuid(datasetId)).assert_single(),
        set: {
          updatedDateTime: new Date(),
        },
      }))
      .run(this.edgeDbClient);
  }

  public async getDatasetsConsent(
    user: AuthenticatedUser,
    consentId: string
  ): Promise<DuoLimitationCodedType[]> {
    // Should be some mechanism to check if user is authorize to see the consent

    const consentQuery = e
      .select(e.consent.Consent, (c) => ({
        id: true,
        statements: {
          ...e.is(e.consent.ConsentStatementDuo, { dataUseLimitation: true }),
        },
        filter: e.op(c.id, "=", e.uuid(consentId)),
      }))
      .assert_single();

    const consent = await consentQuery.run(this.edgeDbClient);

    if (!consent) return [];

    return consent.statements.map(
      (stmt) => stmt.dataUseLimitation as DuoLimitationCodedType
    );
  }
}<|MERGE_RESOLUTION|>--- conflicted
+++ resolved
@@ -76,15 +76,9 @@
     // all data owners can see all datasets) - we need to add some filtering to these
     // queries
     const fullCount = await datasetAllCountQuery.run(this.edgeDbClient);
-<<<<<<< HEAD
-    const fullDatasets = await allDatasetSummaryQuery.run(this.edgeDbClient, {
-      limit: limit,
-      offset: offset,
-=======
     const fullDatasets = await datasetSummaryQuery.run(this.edgeDbClient, {
       ...(limit === undefined ? {} : { limit }),
       ...(offset === undefined ? {} : { offset }),
->>>>>>> c016fa15
       includeDeletedFile: includeDeletedFile,
     });
 
