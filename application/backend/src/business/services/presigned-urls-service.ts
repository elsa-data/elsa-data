import * as edgedb from "edgedb";
<<<<<<< HEAD
import { inject, injectable, injectAll } from "tsyringe";
import { UsersService } from "./users-service";
import { AuditLogService } from "./audit-log-service";
import { Readable } from "stream";
import archiver, { ArchiverOptions } from "archiver";
import { stringify } from "csv-stringify";
import streamConsumers from "node:stream/consumers";
import { ReleaseService } from "./release-service";
=======
import { inject, injectAll, injectable } from "tsyringe";
>>>>>>> c49b9f9a
import { ElsaSettings } from "../../config/elsa-settings";

export interface IPresignedUrlProvider {
  isEnabled(): Promise<boolean>;
  protocol: string;
  presign(
    releaseKey: string,
    bucket: string,
    key: string,
    auditId: string
  ): Promise<string>;
}

@injectable()
export class PresignedUrlsService {
  constructor(
    @inject("Database") protected readonly edgeDbClient: edgedb.Client,
    @inject("Settings") private readonly settings: ElsaSettings,
    @injectAll("IPresignedUrlProvider")
    private readonly presignedUrlsServices: IPresignedUrlProvider[]
  ) {}

  public async isEnabled(): Promise<boolean> {
    for (const service of this.presignedUrlsServices) {
      if (await service.isEnabled()) {
        return true;
      }
    }
    return false;
  }

  public async presign(
    releaseKey: string,
    protocol: string,
    bucket: string,
    key: string,
    auditId: string
  ): Promise<string> {
    for (const p of this.presignedUrlsServices)
      if (protocol === p.protocol)
        return p.presign(releaseKey, bucket, key, auditId);

    throw new Error(`Unhandled protocol ${protocol}`);
  }
<<<<<<< HEAD

  /**
   * For the allowed files of the given release, return an archive stream
   * that is the zip of a manifest TSV that holds presigned URLs for the files.
   *
   * @param user
   * @param releaseKey
   * @param presignHeader the CSV headers to include in the output
   */
  public async getPresigned(
    user: AuthenticatedUser,
    releaseKey: string,
    presignHeader: string[]
  ): Promise<any> {
    if (!(await this.isEnabled()))
      throw new Error(
        "The presigned URLs service was not started so URL presigning will " +
          "not work"
      );

    const { userRole, isActivated } =
      await this.releaseService.getBoundaryInfoWithThrowOnFailure(
        user,
        releaseKey
      );

    // the decision here is that administrators of a release cannot download the files in TSV
    // as that is not the appropriate way for them to access files (noting they already kind of have access
    // to the files - its just that this isn't the right path to get file urls)
    if (!(userRole === "Manager" || userRole === "Member")) {
      throw new ReleaseViewError(releaseKey);
    }

    if (!isActivated) throw new Error("needs to be activated");

    const now = new Date();
    const newAuditEventId = await this.auditLogService.startReleaseAuditEvent(
      this.edgeDbClient,
      user,
      releaseKey,
      "E",
      "Created Presigned Zip",
      now
    );

    const manifest = await this.manifestService.getActiveBucketKeyManifest(
      releaseKey
    );

    assert(manifest);

    // fill in the actual signed urls
    for (const af of manifest.objects) {
      try {
        af.objectStoreSigned = af.objectStoreUrl
          ? await this.presign(
              releaseKey,
              af.objectStoreProtocol,
              af.objectStoreBucket,
              af.objectStoreKey
            )
          : undefined;
      } catch (e) {
        const errorString = e instanceof Error ? e.message : String(e);

        await this.auditLogService.completeReleaseAuditEvent(
          this.edgeDbClient,
          newAuditEventId,
          8,
          now,
          new Date(),
          {
            objectStoreUrl: af.objectStoreUrl,
            error: errorString,
          }
        );

        throw e;
      }
    }

    // setup a TSV stream
    const stringifyColumnOptions = [];
    for (const header of presignHeader) {
      stringifyColumnOptions.push({
        key: header,
        header: header.toUpperCase(),
      });
    }
    const stringifier = stringify({
      header: true,
      columns: stringifyColumnOptions,
      delimiter: "\t",
    });

    const readableStream = Readable.from(manifest.objects);
    const buf = await streamConsumers.text(readableStream.pipe(stringifier));

    const password = await this.releaseService.getPassword(user, releaseKey);
    const counter = await this.releaseService.getIncrementingCounter(
      user,
      releaseKey
    );

    const filename = `release-${releaseKey.replaceAll("-", "")}-${counter}.zip`;

    // create archive and specify method of encryption and password
    let archive = archiver.create("zip-encrypted", {
      zlib: { level: 8 },
      encryptionMethod: "aes256",
      password: password,
    } as ArchiverOptions);

    archive.append(buf, { name: "manifest.tsv" });

    await archive.finalize();

    await this.auditLogService.completeReleaseAuditEvent(
      this.edgeDbClient,
      newAuditEventId,
      0,
      now,
      new Date(),
      { numUrls: manifest.objects.length, filename: filename }
    );

    /* *************************************************************************
     * For demonstration purposes, will add some DataAccessedAudit after link has been generated
     * This will show a data access log from the given file above.
     * ************************************************************************* */

    const ipAddress = "128.250.161.231";
    const ipLocation = "Melbourne, VIC, AU";
    const mockTimeAccessed = new Date("2022-01-01 05:51:30.000 UTC");

    // Insert all records except the last to be able to demonstrate incomplete download log
    for (const file of manifest.objects.slice(0, -1)) {
      await this.auditLogService.updateDataAccessAuditEvent({
        executor: this.edgeDbClient,
        releaseKey: releaseKey,
        whoId: ipAddress,
        whoDisplayName: ipLocation,
        fileUrl: file.objectStoreUrl,
        description: "Data read from presigned URL.",
        egressBytes: Number(file.objectSize),
        date: mockTimeAccessed,
      });
    }

    // Insert first record twice to show multiple-download in UI
    await this.auditLogService.updateDataAccessAuditEvent({
      executor: this.edgeDbClient,
      releaseKey: releaseKey,
      whoId: ipAddress,
      whoDisplayName: ipLocation,
      fileUrl: manifest.objects[0].objectStoreUrl,
      description: "Data read from presigned URL.",
      egressBytes: Number(manifest.objects[0].objectSize),
      date: mockTimeAccessed,
    });

    // Insert last record to be incomplete
    const lastFile = manifest.objects.pop();
    if (lastFile) {
      await this.auditLogService.updateDataAccessAuditEvent({
        executor: this.edgeDbClient,
        releaseKey: releaseKey,
        whoId: ipAddress,
        whoDisplayName: ipLocation,
        fileUrl: lastFile.objectStoreUrl,
        description: "Data read from presigned URL.",
        egressBytes: Math.floor(Number(lastFile.objectSize) / 2),
        date: mockTimeAccessed,
      });
    }

    /* ************************************************************************ */

    return {
      archive: archive,
      filename: filename,
    };
  }
=======
>>>>>>> c49b9f9a
}<|MERGE_RESOLUTION|>--- conflicted
+++ resolved
@@ -1,16 +1,5 @@
 import * as edgedb from "edgedb";
-<<<<<<< HEAD
 import { inject, injectable, injectAll } from "tsyringe";
-import { UsersService } from "./users-service";
-import { AuditLogService } from "./audit-log-service";
-import { Readable } from "stream";
-import archiver, { ArchiverOptions } from "archiver";
-import { stringify } from "csv-stringify";
-import streamConsumers from "node:stream/consumers";
-import { ReleaseService } from "./release-service";
-=======
-import { inject, injectAll, injectable } from "tsyringe";
->>>>>>> c49b9f9a
 import { ElsaSettings } from "../../config/elsa-settings";
 
 export interface IPresignedUrlProvider {
@@ -55,190 +44,4 @@
 
     throw new Error(`Unhandled protocol ${protocol}`);
   }
-<<<<<<< HEAD
-
-  /**
-   * For the allowed files of the given release, return an archive stream
-   * that is the zip of a manifest TSV that holds presigned URLs for the files.
-   *
-   * @param user
-   * @param releaseKey
-   * @param presignHeader the CSV headers to include in the output
-   */
-  public async getPresigned(
-    user: AuthenticatedUser,
-    releaseKey: string,
-    presignHeader: string[]
-  ): Promise<any> {
-    if (!(await this.isEnabled()))
-      throw new Error(
-        "The presigned URLs service was not started so URL presigning will " +
-          "not work"
-      );
-
-    const { userRole, isActivated } =
-      await this.releaseService.getBoundaryInfoWithThrowOnFailure(
-        user,
-        releaseKey
-      );
-
-    // the decision here is that administrators of a release cannot download the files in TSV
-    // as that is not the appropriate way for them to access files (noting they already kind of have access
-    // to the files - its just that this isn't the right path to get file urls)
-    if (!(userRole === "Manager" || userRole === "Member")) {
-      throw new ReleaseViewError(releaseKey);
-    }
-
-    if (!isActivated) throw new Error("needs to be activated");
-
-    const now = new Date();
-    const newAuditEventId = await this.auditLogService.startReleaseAuditEvent(
-      this.edgeDbClient,
-      user,
-      releaseKey,
-      "E",
-      "Created Presigned Zip",
-      now
-    );
-
-    const manifest = await this.manifestService.getActiveBucketKeyManifest(
-      releaseKey
-    );
-
-    assert(manifest);
-
-    // fill in the actual signed urls
-    for (const af of manifest.objects) {
-      try {
-        af.objectStoreSigned = af.objectStoreUrl
-          ? await this.presign(
-              releaseKey,
-              af.objectStoreProtocol,
-              af.objectStoreBucket,
-              af.objectStoreKey
-            )
-          : undefined;
-      } catch (e) {
-        const errorString = e instanceof Error ? e.message : String(e);
-
-        await this.auditLogService.completeReleaseAuditEvent(
-          this.edgeDbClient,
-          newAuditEventId,
-          8,
-          now,
-          new Date(),
-          {
-            objectStoreUrl: af.objectStoreUrl,
-            error: errorString,
-          }
-        );
-
-        throw e;
-      }
-    }
-
-    // setup a TSV stream
-    const stringifyColumnOptions = [];
-    for (const header of presignHeader) {
-      stringifyColumnOptions.push({
-        key: header,
-        header: header.toUpperCase(),
-      });
-    }
-    const stringifier = stringify({
-      header: true,
-      columns: stringifyColumnOptions,
-      delimiter: "\t",
-    });
-
-    const readableStream = Readable.from(manifest.objects);
-    const buf = await streamConsumers.text(readableStream.pipe(stringifier));
-
-    const password = await this.releaseService.getPassword(user, releaseKey);
-    const counter = await this.releaseService.getIncrementingCounter(
-      user,
-      releaseKey
-    );
-
-    const filename = `release-${releaseKey.replaceAll("-", "")}-${counter}.zip`;
-
-    // create archive and specify method of encryption and password
-    let archive = archiver.create("zip-encrypted", {
-      zlib: { level: 8 },
-      encryptionMethod: "aes256",
-      password: password,
-    } as ArchiverOptions);
-
-    archive.append(buf, { name: "manifest.tsv" });
-
-    await archive.finalize();
-
-    await this.auditLogService.completeReleaseAuditEvent(
-      this.edgeDbClient,
-      newAuditEventId,
-      0,
-      now,
-      new Date(),
-      { numUrls: manifest.objects.length, filename: filename }
-    );
-
-    /* *************************************************************************
-     * For demonstration purposes, will add some DataAccessedAudit after link has been generated
-     * This will show a data access log from the given file above.
-     * ************************************************************************* */
-
-    const ipAddress = "128.250.161.231";
-    const ipLocation = "Melbourne, VIC, AU";
-    const mockTimeAccessed = new Date("2022-01-01 05:51:30.000 UTC");
-
-    // Insert all records except the last to be able to demonstrate incomplete download log
-    for (const file of manifest.objects.slice(0, -1)) {
-      await this.auditLogService.updateDataAccessAuditEvent({
-        executor: this.edgeDbClient,
-        releaseKey: releaseKey,
-        whoId: ipAddress,
-        whoDisplayName: ipLocation,
-        fileUrl: file.objectStoreUrl,
-        description: "Data read from presigned URL.",
-        egressBytes: Number(file.objectSize),
-        date: mockTimeAccessed,
-      });
-    }
-
-    // Insert first record twice to show multiple-download in UI
-    await this.auditLogService.updateDataAccessAuditEvent({
-      executor: this.edgeDbClient,
-      releaseKey: releaseKey,
-      whoId: ipAddress,
-      whoDisplayName: ipLocation,
-      fileUrl: manifest.objects[0].objectStoreUrl,
-      description: "Data read from presigned URL.",
-      egressBytes: Number(manifest.objects[0].objectSize),
-      date: mockTimeAccessed,
-    });
-
-    // Insert last record to be incomplete
-    const lastFile = manifest.objects.pop();
-    if (lastFile) {
-      await this.auditLogService.updateDataAccessAuditEvent({
-        executor: this.edgeDbClient,
-        releaseKey: releaseKey,
-        whoId: ipAddress,
-        whoDisplayName: ipLocation,
-        fileUrl: lastFile.objectStoreUrl,
-        description: "Data read from presigned URL.",
-        egressBytes: Math.floor(Number(lastFile.objectSize) / 2),
-        date: mockTimeAccessed,
-      });
-    }
-
-    /* ************************************************************************ */
-
-    return {
-      archive: archive,
-      filename: filename,
-    };
-  }
-=======
->>>>>>> c49b9f9a
 }