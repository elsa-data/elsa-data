import { inject, injectable } from "tsyringe";
import e from "../../../../dbschema/edgeql-js";
import * as edgedb from "edgedb";
import { Executor } from "edgedb";
import { releaseGetSpecimenTreeAndFileArtifacts } from "../../../../dbschema/queries";
import { ManifestMasterType } from "./manifest-master-types";
import { transformDbManifestToMasterManifest } from "./manifest-master-helper";
<<<<<<< HEAD
import { transformMasterManifestToBucketKeyManifest } from "./manifest-bucket-key-helper";
import { ManifestBucketKeyType } from "./manifest-bucket-key-types";
import { ElsaSettings } from "../../../config/elsa-settings";
import { Logger } from "pino";
=======
import { transformMasterManifestToHtsgetManifest } from "./manifest-htsget-helper";
import { transformMasterManifestToTsvManifest } from "./manifest-tsv-helper";
import { ManifestHtsgetType } from "./manifest-htsget-types";
import { transformMasterManifestToBucketKeyManifest } from "./manifest-bucket-key-helper";
import {
  ManifestBucketKeyType,
  ManifestTsvBodyType,
} from "./manifest-bucket-key-types";
import archiver, { ArchiverOptions } from "archiver";
import { stringify } from "csv-stringify";
import { Readable } from "stream";
import streamConsumers from "node:stream/consumers";
import { ReleaseService } from "../release-service";
import { AuthenticatedUser } from "../../authenticated-user";
import { ObjectStoreRecordKey } from "../../../../../common/elsa-types/schemas";
import { PresignedUrlsService } from "../presigned-urls-service";
import { ReleaseViewError } from "../../exceptions/release-authorisation";
import { AuditLogService } from "../audit-log-service";
>>>>>>> c49b9f9a

@injectable()
export class ManifestService {
  constructor(
<<<<<<< HEAD
    @inject("Settings") private readonly settings: ElsaSettings,
    @inject("Database") private readonly edgeDbClient: edgedb.Client,
    @inject("Logger") private logger: Logger
=======
    @inject("Database") private edgeDbClient: edgedb.Client,
    private readonly releaseService: ReleaseService,
    private readonly auditLogService: AuditLogService
>>>>>>> c49b9f9a
  ) {}

  /**
   * Return the manifest for this release if present, else return null.
   *
   * NOTE: this has no User on this call because we haven't yet worked out what
   * the caller for this is (another service??).
   *
   * @param releaseKey
   */
  public async getActiveManifest(
    releaseKey: string
  ): Promise<ManifestMasterType | null> {
    const releaseWithManifest = await e
      .select(e.release.Release, (r) => ({
        id: true,
        activation: {
          manifest: true,
        },
        filter: e.op(r.releaseKey, "=", releaseKey),
      }))
      .assert_single()
      .run(this.edgeDbClient);

    if (!releaseWithManifest) return null;

    // TODO fix exceptions here
    if (!releaseWithManifest.activation) return null;

    if (JSON.stringify(releaseWithManifest.activation.manifest) === "{}")
      return null;

    return releaseWithManifest.activation.manifest as ManifestMasterType;
  }

  /**
   * Create a structured/tree manifest for the data included in a release.
   * The job of the manifest is to give the structure of the data and enough
   * ids/file paths to enable a user with the manifest to understand where the files
   * are and how they relate to each other.
   *
   * The use case for this particular function is to provide a master data structure
   * for all other file manifest creation (i.e. htsget manifests, CSV manifests)
   *
   * @param executor
   * @param releaseKey the release whose selected entries should go into the manifest
   */
  public async createMasterManifest(
    executor: Executor,
    releaseKey: string
  ): Promise<ManifestMasterType> {
    const manifest = await releaseGetSpecimenTreeAndFileArtifacts(executor, {
      releaseKey: releaseKey,
    });

    return transformDbManifestToMasterManifest(manifest);
  }

<<<<<<< HEAD
  public async createTsvManifest(masterManifest: ManifestMasterType) {}
=======
  public async getActiveHtsgetManifest(
    releaseKey: string
  ): Promise<ManifestHtsgetType | null> {
    const masterManifest = await this.getActiveManifest(releaseKey);

    // TODO fix exceptions here
    if (!masterManifest) return null;

    return transformMasterManifestToHtsgetManifest(masterManifest);
  }

  public async getActiveTsvManifest(
    presignedUrlsService: PresignedUrlsService,
    releaseKey: string,
    auditId: string
  ): Promise<ManifestTsvBodyType | null> {
    const masterManifest = await this.getActiveManifest(releaseKey);

    // TODO fix exceptions here
    if (!masterManifest) return null;

    return await transformMasterManifestToTsvManifest(
      masterManifest,
      presignedUrlsService,
      releaseKey,
      auditId
    );
  }

  public async getArchivedActiveTsvManifest(
    presignedUrlsService: PresignedUrlsService,
    user: AuthenticatedUser,
    releaseKey: string,
    header: typeof ObjectStoreRecordKey[number][]
  ): Promise<archiver.Archiver | null> {
    const { userRole, isActivated } =
      await this.releaseService.getBoundaryInfoWithThrowOnFailure(
        user,
        releaseKey
      );

    if (!(userRole === "Manager" || userRole === "Member")) {
      throw new ReleaseViewError(releaseKey);
    }

    if (!isActivated) throw new Error("needs to be activated");

    const createPresignedZip = async (auditId: string) => {
      const manifest = await this.getActiveTsvManifest(
        presignedUrlsService,
        releaseKey,
        auditId
      );
      if (!manifest) return null;

      // setup a TSV stream
      const stringifyColumnOptions = [];
      for (const column of header) {
        stringifyColumnOptions.push({
          key: column,
          header: column.toUpperCase(),
        });
      }
      const stringifier = stringify({
        header: true,
        columns: stringifyColumnOptions,
        delimiter: "\t",
      });

      const readableStream = Readable.from(manifest);
      const buf = await streamConsumers.text(readableStream.pipe(stringifier));

      const password = await this.releaseService.getPassword(user, releaseKey);

      // create archive and specify method of encryption and password
      let archive = archiver.create("zip-encrypted", {
        zlib: { level: 8 },
        encryptionMethod: "aes256",
        password: password,
      } as ArchiverOptions);

      archive.append(buf, { name: "manifest.tsv" });

      await archive.finalize();

      return archive;
    };

    const now = new Date();
    const newAuditEventId = await this.auditLogService.startReleaseAuditEvent(
      this.edgeDbClient,
      user,
      releaseKey,
      "E",
      "Created Presigned Zip",
      now
    );

    try {
      const archive = createPresignedZip(newAuditEventId);
      await this.auditLogService.completeReleaseAuditEvent(
        this.edgeDbClient,
        newAuditEventId,
        0,
        now,
        new Date()
      );
      return archive;
    } catch (e) {
      const errorString = e instanceof Error ? e.message : String(e);

      await this.auditLogService.completeReleaseAuditEvent(
        this.edgeDbClient,
        newAuditEventId,
        8,
        now,
        new Date(),
        { error: errorString }
      );

      throw e;
    }
  }
>>>>>>> c49b9f9a

  public async getActiveBucketKeyManifest(
    releaseKey: string
  ): Promise<ManifestBucketKeyType | null> {
    const masterManifest = await this.getActiveManifest(releaseKey);

    // TODO fix exceptions here
    if (!masterManifest) return null;

    return transformMasterManifestToBucketKeyManifest(masterManifest);
  }
}<|MERGE_RESOLUTION|>--- conflicted
+++ resolved
@@ -5,15 +5,7 @@
 import { releaseGetSpecimenTreeAndFileArtifacts } from "../../../../dbschema/queries";
 import { ManifestMasterType } from "./manifest-master-types";
 import { transformDbManifestToMasterManifest } from "./manifest-master-helper";
-<<<<<<< HEAD
-import { transformMasterManifestToBucketKeyManifest } from "./manifest-bucket-key-helper";
-import { ManifestBucketKeyType } from "./manifest-bucket-key-types";
-import { ElsaSettings } from "../../../config/elsa-settings";
-import { Logger } from "pino";
-=======
-import { transformMasterManifestToHtsgetManifest } from "./manifest-htsget-helper";
 import { transformMasterManifestToTsvManifest } from "./manifest-tsv-helper";
-import { ManifestHtsgetType } from "./manifest-htsget-types";
 import { transformMasterManifestToBucketKeyManifest } from "./manifest-bucket-key-helper";
 import {
   ManifestBucketKeyType,
@@ -29,20 +21,13 @@
 import { PresignedUrlsService } from "../presigned-urls-service";
 import { ReleaseViewError } from "../../exceptions/release-authorisation";
 import { AuditLogService } from "../audit-log-service";
->>>>>>> c49b9f9a
 
 @injectable()
 export class ManifestService {
   constructor(
-<<<<<<< HEAD
-    @inject("Settings") private readonly settings: ElsaSettings,
-    @inject("Database") private readonly edgeDbClient: edgedb.Client,
-    @inject("Logger") private logger: Logger
-=======
     @inject("Database") private edgeDbClient: edgedb.Client,
     private readonly releaseService: ReleaseService,
     private readonly auditLogService: AuditLogService
->>>>>>> c49b9f9a
   ) {}
 
   /**
@@ -101,20 +86,6 @@
     return transformDbManifestToMasterManifest(manifest);
   }
 
-<<<<<<< HEAD
-  public async createTsvManifest(masterManifest: ManifestMasterType) {}
-=======
-  public async getActiveHtsgetManifest(
-    releaseKey: string
-  ): Promise<ManifestHtsgetType | null> {
-    const masterManifest = await this.getActiveManifest(releaseKey);
-
-    // TODO fix exceptions here
-    if (!masterManifest) return null;
-
-    return transformMasterManifestToHtsgetManifest(masterManifest);
-  }
-
   public async getActiveTsvManifest(
     presignedUrlsService: PresignedUrlsService,
     releaseKey: string,
@@ -227,7 +198,6 @@
       throw e;
     }
   }
->>>>>>> c49b9f9a
 
   public async getActiveBucketKeyManifest(
     releaseKey: string
