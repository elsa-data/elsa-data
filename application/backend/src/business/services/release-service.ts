--- conflicted
+++ resolved
@@ -26,10 +26,7 @@
 import { ReleaseBaseService } from "./release-base-service";
 import {
   allReleasesSummaryByUserQuery,
-<<<<<<< HEAD
-=======
   getNextReleaseId,
->>>>>>> 51870870
   touchRelease,
 } from "../db/release-queries";
 import { $DatasetCase } from "../../../dbschema/edgeql-js/modules/dataset";
