--- conflicted
+++ resolved
@@ -37,11 +37,8 @@
   splitUserEmails,
 } from "./_dac-user-helper";
 import { AuditEventTimedService } from "./audit-event-timed-service";
-<<<<<<< HEAD
 import { CloudFormationClient } from "@aws-sdk/client-cloudformation";
-=======
 import { ReleaseSelectionPermissionError } from "../exceptions/release-selection";
->>>>>>> 9ff8022e
 
 @injectable()
 export class ReleaseService extends ReleaseBaseService {
@@ -632,14 +629,14 @@
               awsAccessPointEnabled: e.bool(value),
             };
             break;
-          case "/dataSharingConfiguration/awsAccessPointAccountId":
-            fieldToSet = {
-              awsAccessPointAccountId: e.str(value),
-            };
-            break;
-          case "/dataSharingConfiguration/awsAccessPointVpcId":
-            fieldToSet = {
-              awsAccessPointVpcId: e.str(value),
+          case "/dataSharingConfiguration/awsAccessPointEnabled":
+            fieldToSet = {
+              awsAccessPointEnabled: e.bool(value),
+            };
+            break;
+          case "/dataSharingConfiguration/awsAccessPointName":
+            fieldToSet = {
+              awsAccessPointName: e.str(value),
             };
             break;
           case "/dataSharingConfiguration/gcpStorageIamEnabled":
@@ -672,74 +669,6 @@
             .run(tx);
         });
 
-<<<<<<< HEAD
-    // TODO permission checks depending on the field type
-    //egif (
-    ///        type === "isAllowedHtsget" &&
-    //     this.configForFeature("isAllowedHtsget") === undefined
-    // ) {
-    //   throw new ReleaseHtsgetNotConfigured();
-    // }
-
-    try {
-      let fieldToSet: any = undefined;
-
-      // this switch matches the operation type to the corresponding database field to set
-      // - which in general should be the same name - but we do have the flexibility here to adapt
-      // to multiple fields / renamed fields etc
-      // we add EdgeDb type coercions to make sure our input value is correct
-      // for the corresponding operation type
-      switch (type) {
-        case "/dataSharingConfiguration/objectSigningEnabled":
-          fieldToSet = {
-            objectSigningEnabled: e.bool(value),
-          };
-          break;
-        case "/dataSharingConfiguration/objectSigningExpiryHours":
-          fieldToSet = {
-            objectSigningExpiryHours: e.int16(value),
-          };
-          break;
-        case "/dataSharingConfiguration/copyOutEnabled":
-          fieldToSet = {
-            copyOutEnabled: e.bool(value),
-          };
-          break;
-        case "/dataSharingConfiguration/copyOutDestinationLocation":
-          fieldToSet = {
-            copyOutDestinationLocation: e.str(value),
-          };
-          break;
-        case "/dataSharingConfiguration/htsgetEnabled":
-          fieldToSet = {
-            htsgetEnabled: e.bool(value),
-          };
-          break;
-        case "/dataSharingConfiguration/awsAccessPointEnabled":
-          fieldToSet = {
-            awsAccessPointEnabled: e.bool(value),
-          };
-          break;
-        case "/dataSharingConfiguration/awsAccessPointName":
-          fieldToSet = {
-            awsAccessPointName: e.str(value),
-          };
-          break;
-        case "/dataSharingConfiguration/gcpStorageIamEnabled":
-          fieldToSet = {
-            gcpStorageIamEnabled: e.bool(value),
-          };
-          break;
-        case "/dataSharingConfiguration/gcpStorageIamUsers":
-          fieldToSet = {
-            gcpStorageIamUsers: e.array(value),
-          };
-          break;
-        default:
-          throw new Error(
-            `setDataSharingConfigurationField passed in unknown field type to set '${type}'`
-          );
-=======
         return {
           field: type,
           newValue: value,
@@ -747,7 +676,6 @@
       },
       async () => {
         return await this.getBase(releaseKey, userRole);
->>>>>>> 9ff8022e
       }
     );
   }
