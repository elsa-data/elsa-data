import * as edgedb from "edgedb";
import e from "../../../dbschema/edgeql-js";
import {
  DuoLimitationCodedType,
  ReleaseCaseType,
  ReleaseDetailType,
  ReleaseManualType,
  ReleaseNodeStatusType,
  ReleasePatientType,
  ReleaseSpecimenType,
  ReleaseSummaryType,
} from "@umccr/elsa-types";
import { AuthenticatedUser } from "../authenticated-user";
import { isObjectLike, isSafeInteger } from "lodash";
import {
  createPagedResult,
  PagedResult,
} from "../../api/helpers/pagination-helpers";
import {
  collapseExternalIds,
  doRoleInReleaseCheck,
  getReleaseInfo,
} from "./helpers";
import { inject, injectable } from "tsyringe";
import { UsersService } from "./users-service";
import { ReleaseBaseService } from "./release-base-service";
<<<<<<< HEAD
import {
  allReleasesSummaryByUserQuery,
  getNextReleaseKey,
  touchRelease,
} from "../db/release-queries";
=======
import { getNextReleaseId, touchRelease } from "../db/release-queries";
>>>>>>> 1d2c9857
import { $DatasetCase } from "../../../dbschema/edgeql-js/modules/dataset";
import etag from "etag";
import {
  ReleaseActivationPermissionError,
  ReleaseActivationStateError,
  ReleaseDeactivationStateError,
} from "../exceptions/release-activation";
import { ReleaseDisappearedError } from "../exceptions/release-disappear";
import { createReleaseManifest } from "./manifests/_manifest-helper";
import { ElsaSettings } from "../../config/elsa-settings";
import { randomUUID } from "crypto";
import { format } from "date-fns";
import { dataset } from "../../../dbschema/interfaces";
import { $scopify } from "../../../dbschema/edgeql-js/typesystem";
import { releaseGetAllByUser } from "../../../dbschema/queries";

@injectable()
export class ReleaseService extends ReleaseBaseService {
  constructor(
    @inject("Database") edgeDbClient: edgedb.Client,
    @inject("Settings") private settings: ElsaSettings,
    usersService: UsersService
  ) {
    super(edgeDbClient, usersService);
  }

  /**
   * Return summary information about all the releases that are of interest to the user.
   * For the moment, "interest" is defined as being a participant in the release with
   * any role.
   *
   * @param user
   * @param limit
   * @param offset
   */
  public async getAll(
    user: AuthenticatedUser,
    limit: number,
    offset: number
  ): Promise<PagedResult<ReleaseSummaryType>> {
    const allReleasesByUser = await releaseGetAllByUser(this.edgeDbClient, {
      userDbId: user.dbId,
      limit: limit,
      offset: offset,
    });

    // this shouldn't happen (user doesn't exist?) but if it does return no releases
<<<<<<< HEAD
    if (allReleasesByUser == null) return [];

    return allReleasesByUser.releaseParticipant.map((a) => ({
      id: a.id,
      datasetUris: a.datasetUris,
      releaseKey: a.releaseKey,
      applicationDacIdentifierSystem: a.applicationDacIdentifier.system,
      applicationDacIdentifierValue: a.applicationDacIdentifier.value,
      applicationDacTitle: a.applicationDacTitle,
      isRunningJobPercentDone: undefined,
      isActivated: a.activation != null,
      roleInRelease: a["@role"]!,
    }));
=======
    if (allReleasesByUser == null) return { data: [], total: 0 };

    return {
      total: allReleasesByUser.total,
      data: allReleasesByUser.data.map((a) => ({
        releaseIdentifier: a.releaseIdentifier,
        lastUpdatedDateTime: a.lastUpdated,
        datasetUris: a.datasetUris,
        applicationDacIdentifierSystem: a.applicationDacIdentifier.system,
        applicationDacIdentifierValue: a.applicationDacIdentifier.value,
        applicationDacTitle: a.applicationDacTitle,
        isRunningJobPercentDone: undefined,
        isActivated: a.activation != null,
        roleInRelease: a.role!,
      })),
    };
>>>>>>> 1d2c9857
  }

  /**
   * Get a single release.
   *
   * @param user
   * @param releaseKey
   */
  public async get(
    user: AuthenticatedUser,
    releaseKey: string
  ): Promise<ReleaseDetailType | null> {
    const { userRole } = await doRoleInReleaseCheck(
      this.usersService,
      user,
      releaseKey
    );

    return this.getBase(releaseKey, userRole);
  }

  /**
   * Create a new release using user input.
   *
   * @param user
   * @param release
   */
  public async new(
    user: AuthenticatedUser,
    release: ReleaseManualType
  ): Promise<string> {
    const releaseKey = getNextReleaseKey(this.settings.releaseKeyPrefix);

    const releaseRow = await e
      .insert(e.release.Release, {
        applicationDacTitle: release.releaseTitle,
        applicationDacIdentifier: e.tuple({
          system: this.settings.host,
          value: releaseKey,
        }),
        applicationDacDetails: `
#### Source

This application was manually created via Elsa Data on ${format(
          new Date(),
          "dd/MM/yyyy"
        )}.

#### Summary

##### Description

${release.releaseDescription}

##### Applicant
~~~
${release.applicantEmailAddresses}
~~~
`,
        applicationCoded: e.insert(e.release.ApplicationCoded, {
          studyType: release.studyType,
          countriesInvolved: [],
          diseasesOfStudy: [],
          studyAgreesToPublish: false,
          studyIsNotCommercial: false,
          beaconQuery: {},
        }),
        releaseKey: releaseKey,
        releasePassword: randomUUID(),
        datasetUris: release.datasetUris,
        datasetCaseUrisOrderPreference: [],
        datasetSpecimenUrisOrderPreference: [],
        datasetIndividualUrisOrderPreference: [],
        isAllowedReadData: true,
        isAllowedVariantData: true,
        isAllowedPhenotypeData: true,
      })
      .run(this.edgeDbClient);

    await UsersService.addUserToReleaseWithRole(
      this.edgeDbClient,
      releaseRow.id,
      user.dbId,
      "Member",
      user.subjectId,
      user.displayName
    );

    return releaseRow.id;
  }

  /**
   * Get the password of a single release.
   * Note: this is not a super secret secret - this is just to add a light layer of
   * protection to artifacts/manifest downloaded from Elsa.
   *
   * @param user
   * @param releaseKey
   */
  public async getPassword(
    user: AuthenticatedUser,
    releaseKey: string
  ): Promise<string | null> {
    const { userRole } = await doRoleInReleaseCheck(
      this.usersService,
      user,
      releaseKey
    );

    const { releaseInfo } = await getReleaseInfo(this.edgeDbClient, releaseKey);

    return releaseInfo.releasePassword;
  }

  /**
   * Gets a value from the auto incrementing counter.
   *
   * @param user
   * @param releaseKey
   */
  public async getIncrementingCounter(
    user: AuthenticatedUser,
    releaseKey: string
  ): Promise<number> {
    const { userRole } = await doRoleInReleaseCheck(
      this.usersService,
      user,
      releaseKey
    );

    const { releaseQuery } = await getReleaseInfo(
      this.edgeDbClient,
      releaseKey
    );

    // TODO: this doesn't actually autoincrement .. I can't work out the typescript syntax though
    // (I'm not sure its implemented in edgedb yet AP 10 Aug)
    const next = await e
      .select(releaseQuery, (r) => ({
        counter: true,
      }))
      .assert_single()
      .run(this.edgeDbClient);

    if (!next) throw new Error("Couldn't find");

    return next.counter;
  }

  /**
   * Get all the cases for a release including checkbox status down to specimen level.
   *
   * Depending on the role of the user this will return different sets of cases.
   * (the admins will get all the cases, but researchers/pi will only see cases that they
   * have some level of visibility into)
   *
   * @param user the user asking for the cases
   * @param releaseKey the release id containing the cases
   * @param limit maximum number of cases to return (paging)
   * @param offset the offset into the cases (paging)
   * @param identifierSearchText if present, a string that must be present in any identifier within the case
   */
  public async getCases(
    user: AuthenticatedUser,
    releaseKey: string,
    limit: number,
    offset: number,
    identifierSearchText?: string
  ): Promise<PagedResult<ReleaseCaseType> | null> {
    const { userRole } = await doRoleInReleaseCheck(
      this.usersService,
      user,
      releaseKey
    );

    const {
      releaseAllDatasetCasesQuery,
      releaseSelectedSpecimensQuery,
      releaseSelectedCasesQuery,
      datasetUriToIdMap,
    } = await getReleaseInfo(this.edgeDbClient, releaseKey);

    const datasetIdSet =
      datasetUriToIdMap.size > 0
        ? e.set(...datasetUriToIdMap.values())
        : e.cast(e.uuid, e.set());

    // we actually have to switch off the type inference (any and any) - because this ends
    // up so complex is breaks the typescript type inference depth calculations
    // (revisit on new version of tsc)
    const makeFilter = (dsc: $scopify<$DatasetCase>): any => {
      if (identifierSearchText) {
        // note that we are looking into *all* the identifiers for the case
        // BUT we are only filtering at the case level. i.e. when searching
        // by identifiers we are looking to identify at a case level - for a case
        // the includes the identifier *anywhere* (case/patient/specimen)
        return e.op(
          e.contains(
            identifierSearchText!.toUpperCase(),
            e.set(
              e.str_upper(e.array_unpack(dsc.externalIdentifiers).value),
              e.str_upper(
                e.array_unpack(dsc.patients.externalIdentifiers).value
              ),
              e.str_upper(
                e.array_unpack(dsc.patients.specimens.externalIdentifiers).value
              )
            )
          ),
          "and",
          e.op(
            e.op(dsc.dataset.id, "in", datasetIdSet),
            "and",
            e.op(
              e.bool(userRole === "DataOwner"),
              "or",
              e.op(dsc.patients.specimens, "in", releaseSelectedSpecimensQuery)
            )
          )
        );
      } else {
        // with no identifier text to search for we can return a simpler filter
        return e.op(
          e.op(dsc.dataset.id, "in", datasetIdSet),
          "and",
          e.op(
            e.bool(userRole === "DataOwner"),
            "or",
            e.op(dsc.patients.specimens, "in", releaseSelectedSpecimensQuery)
          )
        );
      }
    };

    // TODO: when the 1.0.0 EdgeDb javascript client is released we will refactor this into using
    // e.shape()
    // at the moment we have literally just duplicated the query for count() v select()

    const caseSearchQuery = e.select(e.dataset.DatasetCase, (dsc) => ({
      ...e.dataset.DatasetCase["*"],
      consent: true,
      dataset: {
        ...e.dataset.Dataset["*"],
      },
      patients: (p) => ({
        ...e.dataset.DatasetPatient["*"],
        consent: true,
        filter: e.op(
          e.bool(userRole === "DataOwner"),
          "or",
          e.op(p.specimens, "in", releaseSelectedSpecimensQuery)
        ),
        specimens: (s) => ({
          ...e.dataset.DatasetSpecimen["*"],
          consent: true,
          isSelected: e.op(s, "in", releaseSelectedSpecimensQuery),
          filter: e.op(
            e.bool(userRole === "DataOwner"),
            "or",
            e.op(s, "in", releaseSelectedSpecimensQuery)
          ),
        }),
      }),
      // our cases should only be those from the datasets of this release and those appropriate for the user
      filter: makeFilter(dsc),
      // paging
      limit: isSafeInteger(limit) ? e.int64(limit!) : undefined,
      offset: isSafeInteger(offset) ? e.int64(offset!) : undefined,
      order_by: [
        {
          expression: dsc.dataset.uri,
          direction: e.ASC,
        },
        {
          expression: dsc.id,
          direction: e.ASC,
        },
      ],
    }));

    const pageCases = await caseSearchQuery.run(this.edgeDbClient);

    // we need to construct the result hierarchies, including computing the checkbox at intermediate nodes

    if (!pageCases) return null;

    const caseCountQuery = e.count(
      e.select(e.dataset.DatasetCase, (dsc) => ({
        filter: makeFilter(dsc),
      }))
    );

    const countCases = await caseCountQuery.run(this.edgeDbClient);

    // given an array of children node-like structures, compute what our node status is
    // NOTE: this is entirely dependent on the Release node types to all have a `nodeStatus` field
    const calcNodeStatus = (
      nodes: { nodeStatus: ReleaseNodeStatusType }[]
    ): ReleaseNodeStatusType => {
      const isAllSelected = nodes.every((s) => s.nodeStatus === "selected");
      const isNoneSelected = nodes.every((s) => s.nodeStatus === "unselected");
      return (
        isAllSelected
          ? "selected"
          : isNoneSelected
          ? "unselected"
          : "indeterminate"
      ) as ReleaseNodeStatusType;
    };

    const createSpecimenMap = (
      spec: dataset.DatasetSpecimen
    ): ReleaseSpecimenType => {
      return {
        id: spec.id,
        externalId: collapseExternalIds(spec.externalIdentifiers),
        nodeStatus: ((spec as any).isSelected
          ? "selected"
          : "unselected") as ReleaseNodeStatusType,
        customConsent: isObjectLike(spec.consent),
      };
    };

    const createPatientMap = (
      pat: dataset.DatasetPatient
    ): ReleasePatientType => {
      const specimensMapped = Array.from<ReleaseSpecimenType>(
        pat.specimens.map(createSpecimenMap)
      );

      return {
        id: pat.id,
        sexAtBirth: pat?.sexAtBirth || undefined,
        externalId: collapseExternalIds(pat.externalIdentifiers),
        externalIdSystem: "",
        nodeStatus: calcNodeStatus(specimensMapped),
        customConsent: isObjectLike(pat.consent),
        specimens: specimensMapped,
      };
    };

    const createCaseMap = (cas: dataset.DatasetCase): ReleaseCaseType => {
      const patientsMapped = Array.from<ReleasePatientType>(
        cas.patients.map(createPatientMap)
      );

      return {
        id: cas.id,
        externalId: collapseExternalIds(cas.externalIdentifiers),
        externalIdSystem: "",
        fromDatasetId: cas.dataset?.id!,
        fromDatasetUri: cas.dataset?.uri!,
        nodeStatus: calcNodeStatus(patientsMapped),
        customConsent: isObjectLike(cas.consent),
        patients: patientsMapped,
      };
    };

    return createPagedResult(
      pageCases.map((pc) =>
        createCaseMap(pc as unknown as dataset.DatasetCase)
      ),
      countCases
    );
  }

  /**
   * Return the set of consent statements present in the database for any given
   * case/individual/biosample.
   *
   * @param user
   * @param releaseKey
   * @param nodeId
   */
  public async getNodeConsent(
    user: AuthenticatedUser,
    releaseKey: string,
    nodeId: string
  ): Promise<DuoLimitationCodedType[]> {
    const { userRole } = await doRoleInReleaseCheck(
      this.usersService,
      user,
      releaseKey
    );

    const { datasetIdToUriMap } = await getReleaseInfo(
      this.edgeDbClient,
      releaseKey
    );

    const nodeFromValidDatasetsQuery = e
      .select(e.dataset.DatasetShareable, (s) => ({
        id: true,
        datasetCase: s.is(e.dataset.DatasetCase).dataset,
        datasetPatient: s.is(e.dataset.DatasetPatient).dataset,
        datasetSpecimen: s.is(e.dataset.DatasetSpecimen).dataset,
        consent: {
          statements: {
            ...e.is(e.consent.ConsentStatementDuo, { dataUseLimitation: true }),
          },
        },
        filter: e.op(s.id, "=", e.uuid(nodeId)),
      }))
      .assert_single();

    const actualNode = await nodeFromValidDatasetsQuery.run(this.edgeDbClient);

    // so we have picked the node and its consent from the db - but at this point we have
    // not established the node consent is allowed to be viewed.. so we do some non-db
    // logic here to work that out

    // if the nodeId isn't even in the db then we get no result and can safely return
    // empty consent TODO: consider error exception here
    if (!actualNode) return [];

    // it is not necessary that every node in a dataset actually has consent records - in
    // which case we can just return nothing TODO: do we want to distinguish null from []?
    if (!actualNode.consent) return [];

    // it is possible that someone has send us a nodeId that isn't in this releases datasets..
    // we shouldn't leak info
    if (actualNode.datasetCase)
      if (!datasetIdToUriMap.has(actualNode.datasetCase.id)) return [];

    if (actualNode.datasetPatient)
      if (!datasetIdToUriMap.has(actualNode.datasetPatient.id)) return [];

    if (actualNode.datasetSpecimen)
      if (!datasetIdToUriMap.has(actualNode.datasetSpecimen.id)) return [];

    return actualNode.consent.statements.map(
      (stmt) => stmt.dataUseLimitation as DuoLimitationCodedType
    );
  }

  public async setMasterAccess(
    user: AuthenticatedUser,
    releaseKey: string,
    start?: Date,
    end?: Date
  ): Promise<void> {}

  public async setSelected(
    user: AuthenticatedUser,
    releaseKey: string,
    specimenIds: string[] = []
  ): Promise<any | null> {
    return await this.setSelectedStatus(user, true, releaseKey, specimenIds);
  }

  public async setUnselected(
    user: AuthenticatedUser,
    releaseKey: string,
    specimenIds: string[] = []
  ): Promise<any | null> {
    return await this.setSelectedStatus(user, false, releaseKey, specimenIds);
  }

  public async addDiseaseToApplicationCoded(
    user: AuthenticatedUser,
    releaseKey: string,
    system: string,
    code: string
  ): Promise<ReleaseDetailType> {
    const { userRole } = await doRoleInReleaseCheck(
      this.usersService,
      user,
      releaseKey
    );

    await this.alterApplicationCodedArrayEntry(
      userRole,
      releaseKey,
      "diseases",
      system,
      code,
      false
    );

    return await this.getBase(releaseKey, userRole);
  }

  public async removeDiseaseFromApplicationCoded(
    user: AuthenticatedUser,
    releaseKey: string,
    system: string,
    code: string
  ): Promise<ReleaseDetailType> {
    const { userRole } = await doRoleInReleaseCheck(
      this.usersService,
      user,
      releaseKey
    );

    await this.alterApplicationCodedArrayEntry(
      userRole,
      releaseKey,
      "diseases",
      system,
      code,
      true
    );

    return await this.getBase(releaseKey, userRole);
  }

  public async addCountryToApplicationCoded(
    user: AuthenticatedUser,
    releaseKey: string,
    system: string,
    code: string
  ): Promise<ReleaseDetailType> {
    const { userRole } = await doRoleInReleaseCheck(
      this.usersService,
      user,
      releaseKey
    );

    await this.alterApplicationCodedArrayEntry(
      userRole,
      releaseKey,
      "countries",
      system,
      code,
      false
    );

    return await this.getBase(releaseKey, userRole);
  }

  public async removeCountryFromApplicationCoded(
    user: AuthenticatedUser,
    releaseKey: string,
    system: string,
    code: string
  ): Promise<ReleaseDetailType> {
    const { userRole } = await doRoleInReleaseCheck(
      this.usersService,
      user,
      releaseKey
    );

    await this.alterApplicationCodedArrayEntry(
      userRole,
      releaseKey,
      "countries",
      system,
      code,
      true
    );

    return await this.getBase(releaseKey, userRole);
  }

  public async setTypeOfApplicationCoded(
    user: AuthenticatedUser,
    releaseKey: string,
    type: "HMB" | "DS" | "CC" | "GRU" | "POA"
  ): Promise<ReleaseDetailType> {
    const { userRole } = await doRoleInReleaseCheck(
      this.usersService,
      user,
      releaseKey
    );

    await this.edgeDbClient.transaction(async (tx) => {
      // get the current coded application
      const releaseWithAppCoded = await e
        .select(e.release.Release, (r) => ({
          applicationCoded: {
            id: true,
            studyType: true,
            countriesInvolved: true,
            diseasesOfStudy: true,
          },
          filter: e.op(r.releaseKey, "=", releaseKey),
        }))
        .assert_single()
        .run(tx);

      if (!releaseWithAppCoded) throw new ReleaseDisappearedError(releaseKey);

      await e
        .update(e.release.ApplicationCoded, (ac) => ({
          filter: e.op(
            ac.id,
            "=",
            e.uuid(releaseWithAppCoded.applicationCoded.id)
          ),
          set: {
            studyType: type,
          },
        }))
        .run(tx);
    });

    return await this.getBase(releaseKey, userRole);
  }

  public async setBeaconQuery(
    user: AuthenticatedUser,
    releaseKey: string,
    query: any
  ): Promise<ReleaseDetailType> {
    const { userRole } = await doRoleInReleaseCheck(
      this.usersService,
      user,
      releaseKey
    );

    // TODO JSON schema the query once the becaon v2 spec is stable

    await this.edgeDbClient.transaction(async (tx) => {
      // get the current coded application
      const releaseWithAppCoded = await e
        .select(e.release.Release, (r) => ({
          applicationCoded: true,
          filter: e.op(r.releaseKey, "=", releaseKey),
        }))
        .assert_single()
        .run(tx);

      if (!releaseWithAppCoded) throw new ReleaseDisappearedError(releaseKey);

      await e
        .update(e.release.ApplicationCoded, (ac) => ({
          filter: e.op(
            ac.id,
            "=",
            e.uuid(releaseWithAppCoded.applicationCoded.id)
          ),
          set: {
            beaconQuery: query,
          },
        }))
        .run(tx);
    });

    return await this.getBase(releaseKey, userRole);
  }

  /**
   * Change the 'is allowed' status of one of the is allowed fields in the release.
   *
   * @param user
   * @param releaseKey
   * @param type
   * @param value
   */
  public async setIsAllowed(
    user: AuthenticatedUser,
    releaseKey: string,
    type: "read" | "variant" | "phenotype",
    value: boolean
  ): Promise<ReleaseDetailType> {
    const { userRole } = await doRoleInReleaseCheck(
      this.usersService,
      user,
      releaseKey
    );

    const fieldToSet =
      type === "read"
        ? {
            isAllowedReadData: value,
          }
        : type === "variant"
        ? {
            isAllowedVariantData: value,
          }
        : {
            isAllowedPhenotypeData: value,
          };

    await this.edgeDbClient.transaction(async (tx) => {
      await e
        .update(e.release.Release, (r) => ({
          filter: e.op(r.releaseKey, "=", releaseKey),
          set: fieldToSet,
        }))
        .run(tx);

<<<<<<< HEAD
      await touchRelease.run(tx, { releaseKey });
=======
      await touchRelease.run(tx, { releaseIdentifier: releaseId });
>>>>>>> 1d2c9857
    });

    return await this.getBase(releaseKey, userRole);
  }

  /**
   * For the current state of a release, 'activate' it which means to switch
   * on all necessary flags that enable actual data sharing.
   *
   * @param user
   * @param releaseKey
   * @protected
   */
  public async activateRelease(user: AuthenticatedUser, releaseKey: string) {
    const { userRole } = await doRoleInReleaseCheck(
      this.usersService,
      user,
      releaseKey
    );

    if (userRole !== "DataOwner") {
      // TODO: replace with real error class
      throw new Error("must be a data owner");
    }

    await this.edgeDbClient.transaction(async (tx) => {
      const { releaseInfo } = await getReleaseInfo(tx, releaseKey);

      if (!releaseInfo) throw new ReleaseDisappearedError(releaseKey);

      if (releaseInfo.activation)
        throw new ReleaseActivationStateError(releaseKey);

      const manifest = await createReleaseManifest(
        tx,
        releaseKey,
        releaseInfo.isAllowedReadData,
        releaseInfo.isAllowedVariantData
      );

      await e
        .update(e.release.Release, (r) => ({
          filter: e.op(r.releaseKey, "=", releaseKey),
          set: {
            activation: e.insert(e.release.Activation, {
              activatedById: user.subjectId,
              activatedByDisplayName: user.displayName,
              manifest: e.json(manifest),
              manifestEtag: etag(JSON.stringify(manifest)),
            }),
          },
        }))
        .run(tx);

<<<<<<< HEAD
      await touchRelease.run(tx, { releaseKey });
=======
      await touchRelease.run(tx, { releaseIdentifier: releaseId });
>>>>>>> 1d2c9857
    });
  }

  public async deactivateRelease(user: AuthenticatedUser, releaseKey: string) {
    const { userRole } = await doRoleInReleaseCheck(
      this.usersService,
      user,
      releaseKey
    );

    if (userRole !== "DataOwner") {
      throw new ReleaseActivationPermissionError(releaseKey);
    }

    await this.edgeDbClient.transaction(async (tx) => {
      const { releaseInfo } = await getReleaseInfo(tx, releaseKey);

      if (!releaseInfo) throw new Error("release has disappeared");

      if (!releaseInfo.activation)
        throw new ReleaseDeactivationStateError(releaseKey);

      await e
        .update(e.release.Release, (r) => ({
          filter: e.op(r.releaseKey, "=", releaseKey),
          set: {
            previouslyActivated: { "+=": r.activation },
            activation: null,
          },
        }))
        .run(tx);

<<<<<<< HEAD
      await touchRelease.run(tx, { releaseKey });
=======
      await touchRelease.run(tx, { releaseIdentifier: releaseId });
>>>>>>> 1d2c9857
    });
  }
}<|MERGE_RESOLUTION|>--- conflicted
+++ resolved
@@ -24,15 +24,7 @@
 import { inject, injectable } from "tsyringe";
 import { UsersService } from "./users-service";
 import { ReleaseBaseService } from "./release-base-service";
-<<<<<<< HEAD
-import {
-  allReleasesSummaryByUserQuery,
-  getNextReleaseKey,
-  touchRelease,
-} from "../db/release-queries";
-=======
 import { getNextReleaseId, touchRelease } from "../db/release-queries";
->>>>>>> 1d2c9857
 import { $DatasetCase } from "../../../dbschema/edgeql-js/modules/dataset";
 import etag from "etag";
 import {
@@ -80,27 +72,12 @@
     });
 
     // this shouldn't happen (user doesn't exist?) but if it does return no releases
-<<<<<<< HEAD
-    if (allReleasesByUser == null) return [];
-
-    return allReleasesByUser.releaseParticipant.map((a) => ({
-      id: a.id,
-      datasetUris: a.datasetUris,
-      releaseKey: a.releaseKey,
-      applicationDacIdentifierSystem: a.applicationDacIdentifier.system,
-      applicationDacIdentifierValue: a.applicationDacIdentifier.value,
-      applicationDacTitle: a.applicationDacTitle,
-      isRunningJobPercentDone: undefined,
-      isActivated: a.activation != null,
-      roleInRelease: a["@role"]!,
-    }));
-=======
     if (allReleasesByUser == null) return { data: [], total: 0 };
 
     return {
       total: allReleasesByUser.total,
       data: allReleasesByUser.data.map((a) => ({
-        releaseIdentifier: a.releaseIdentifier,
+        releaseKey: a.releaseKey,
         lastUpdatedDateTime: a.lastUpdated,
         datasetUris: a.datasetUris,
         applicationDacIdentifierSystem: a.applicationDacIdentifier.system,
@@ -111,7 +88,6 @@
         roleInRelease: a.role!,
       })),
     };
->>>>>>> 1d2c9857
   }
 
   /**
@@ -794,11 +770,7 @@
         }))
         .run(tx);
 
-<<<<<<< HEAD
-      await touchRelease.run(tx, { releaseKey });
-=======
-      await touchRelease.run(tx, { releaseIdentifier: releaseId });
->>>>>>> 1d2c9857
+      await touchRelease.run(tx, { releaseKey: releaseKey });
     });
 
     return await this.getBase(releaseKey, userRole);
@@ -853,11 +825,7 @@
         }))
         .run(tx);
 
-<<<<<<< HEAD
-      await touchRelease.run(tx, { releaseKey });
-=======
-      await touchRelease.run(tx, { releaseIdentifier: releaseId });
->>>>>>> 1d2c9857
+      await touchRelease.run(tx, { releaseKey: releaseKey });
     });
   }
 
@@ -890,11 +858,7 @@
         }))
         .run(tx);
 
-<<<<<<< HEAD
-      await touchRelease.run(tx, { releaseKey });
-=======
-      await touchRelease.run(tx, { releaseIdentifier: releaseId });
->>>>>>> 1d2c9857
+      await touchRelease.run(tx, { releaseKey: releaseKey });
     });
   }
 }