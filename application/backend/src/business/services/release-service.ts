--- conflicted
+++ resolved
@@ -224,309 +224,6 @@
     return next.counter;
   }
 
-<<<<<<< HEAD
-  /**
-   * Get all the cases for a release including checkbox status down to specimen level.
-   *
-   * Depending on the role of the user this will return different sets of cases.
-   * (the admins will get all the cases, but researchers/pi will only see cases that they
-   * have some level of visibility into)
-   *
-   * @param user the user asking for the cases
-   * @param releaseKey the release id containing the cases
-   * @param limit maximum number of cases to return (paging)
-   * @param offset the offset into the cases (paging)
-   * @param identifierSearchText if present, a string that must be present in any identifier within the case
-   */
-  public async getCases(
-    user: AuthenticatedUser,
-    releaseKey: string,
-    limit: number,
-    offset: number,
-    identifierSearchText?: string
-  ): Promise<PagedResult<ReleaseCaseType> | null> {
-    const { userRole } = await this.getBoundaryInfoWithThrowOnFailure(
-      user,
-      releaseKey
-    );
-
-    const {
-      releaseAllDatasetCasesQuery,
-      releaseSelectedSpecimensQuery,
-      releaseSelectedCasesQuery,
-      datasetUriToIdMap,
-    } = await getReleaseInfo(this.edgeDbClient, releaseKey);
-
-    const datasetIdSet =
-      datasetUriToIdMap.size > 0
-        ? e.set(...datasetUriToIdMap.values())
-        : e.cast(e.uuid, e.set());
-
-    // we actually have to switch off the type inference (any and any) - because this ends
-    // up so complex is breaks the typescript type inference depth calculations
-    // (revisit on new version of tsc)
-    const makeFilter = (dsc: $scopify<$DatasetCase>): any => {
-      if (identifierSearchText) {
-        // note that we are looking into *all* the identifiers for the case
-        // BUT we are only filtering at the case level. i.e. when searching
-        // by identifiers we are looking to identify at a case level - for a case
-        // the includes the identifier *anywhere* (case/patient/specimen)
-        return e.op(
-          e.contains(
-            identifierSearchText!.toUpperCase(),
-            e.set(
-              e.str_upper(e.array_unpack(dsc.externalIdentifiers).value),
-              e.str_upper(
-                e.array_unpack(dsc.patients.externalIdentifiers).value
-              ),
-              e.str_upper(
-                e.array_unpack(dsc.patients.specimens.externalIdentifiers).value
-              )
-            )
-          ),
-          "and",
-          e.op(
-            e.op(dsc.dataset.id, "in", datasetIdSet),
-            "and",
-            e.op(
-              e.bool(userRole === "Administrator"),
-              "or",
-              e.op(dsc.patients.specimens, "in", releaseSelectedSpecimensQuery)
-            )
-          )
-        );
-      } else {
-        // with no identifier text to search for we can return a simpler filter
-        return e.op(
-          e.op(dsc.dataset.id, "in", datasetIdSet),
-          "and",
-          e.op(
-            e.bool(userRole === "Administrator"),
-            "or",
-            e.op(dsc.patients.specimens, "in", releaseSelectedSpecimensQuery)
-          )
-        );
-      }
-    };
-
-    // TODO: when the 1.0.0 EdgeDb javascript client is released we will refactor this into using
-    // e.shape()
-    // at the moment we have literally just duplicated the query for count() v select()
-
-    const caseSearchQuery = e.select(e.dataset.DatasetCase, (dsc) => ({
-      ...e.dataset.DatasetCase["*"],
-      consent: true,
-      dataset: {
-        ...e.dataset.Dataset["*"],
-      },
-      patients: (p) => ({
-        ...e.dataset.DatasetPatient["*"],
-        consent: true,
-        filter: e.op(
-          e.bool(userRole === "Administrator"),
-          "or",
-          e.op(p.specimens, "in", releaseSelectedSpecimensQuery)
-        ),
-        specimens: (s) => ({
-          ...e.dataset.DatasetSpecimen["*"],
-          consent: true,
-          isSelected: e.op(s, "in", releaseSelectedSpecimensQuery),
-          filter: e.op(
-            e.bool(userRole === "Administrator"),
-            "or",
-            e.op(s, "in", releaseSelectedSpecimensQuery)
-          ),
-        }),
-      }),
-      // our cases should only be those from the datasets of this release and those appropriate for the user
-      filter: makeFilter(dsc),
-      // paging
-      limit: isSafeInteger(limit) ? e.int64(limit!) : undefined,
-      offset: isSafeInteger(offset) ? e.int64(offset!) : undefined,
-      order_by: [
-        {
-          expression: dsc.dataset.uri,
-          direction: e.ASC,
-        },
-        {
-          expression: dsc.id,
-          direction: e.ASC,
-        },
-      ],
-    }));
-
-    const pageCases = await caseSearchQuery.run(this.edgeDbClient);
-
-    // we need to construct the result hierarchies, including computing the checkbox at intermediate nodes
-
-    if (!pageCases) return null;
-
-    const caseCountQuery = e.count(
-      e.select(e.dataset.DatasetCase, (dsc) => ({
-        filter: makeFilter(dsc),
-      }))
-    );
-
-    const countCases = await caseCountQuery.run(this.edgeDbClient);
-
-    // given an array of children node-like structures, compute what our node status is
-    // NOTE: this is entirely dependent on the Release node types to all have a `nodeStatus` field
-    const calcNodeStatus = (
-      nodes: { nodeStatus: ReleaseNodeStatusType }[]
-    ): ReleaseNodeStatusType => {
-      const isAllSelected = nodes.every((s) => s.nodeStatus === "selected");
-      const isNoneSelected = nodes.every((s) => s.nodeStatus === "unselected");
-      return (
-        isAllSelected
-          ? "selected"
-          : isNoneSelected
-          ? "unselected"
-          : "indeterminate"
-      ) as ReleaseNodeStatusType;
-    };
-
-    const createSpecimenMap = (
-      spec: dataset.DatasetSpecimen
-    ): ReleaseSpecimenType => {
-      return {
-        id: spec.id,
-        externalId: collapseExternalIds(spec.externalIdentifiers),
-        nodeStatus: ((spec as any).isSelected
-          ? "selected"
-          : "unselected") as ReleaseNodeStatusType,
-        customConsent: isObjectLike(spec.consent),
-      };
-    };
-
-    const createPatientMap = (
-      pat: dataset.DatasetPatient
-    ): ReleasePatientType => {
-      const specimensMapped = Array.from<ReleaseSpecimenType>(
-        pat.specimens.map(createSpecimenMap)
-      );
-
-      return {
-        id: pat.id,
-        sexAtBirth: pat?.sexAtBirth || undefined,
-        externalId: collapseExternalIds(pat.externalIdentifiers),
-        externalIdSystem: "",
-        nodeStatus: calcNodeStatus(specimensMapped),
-        customConsent: isObjectLike(pat.consent),
-        specimens: specimensMapped,
-      };
-    };
-
-    const createCaseMap = (cas: dataset.DatasetCase): ReleaseCaseType => {
-      const patientsMapped = Array.from<ReleasePatientType>(
-        cas.patients.map(createPatientMap)
-      );
-
-      return {
-        id: cas.id,
-        externalId: collapseExternalIds(cas.externalIdentifiers),
-        externalIdSystem: "",
-        fromDatasetId: cas.dataset?.id!,
-        fromDatasetUri: cas.dataset?.uri!,
-        nodeStatus: calcNodeStatus(patientsMapped),
-        customConsent: isObjectLike(cas.consent),
-        patients: patientsMapped,
-      };
-    };
-
-    return createPagedResult(
-      pageCases.map((pc) =>
-        createCaseMap(pc as unknown as dataset.DatasetCase)
-      ),
-      countCases
-    );
-  }
-
-  /**
-   * Return the set of consent statements present in the database for any given
-   * case/individual/biosample.
-   *
-   * @param user
-   * @param releaseKey
-   * @param nodeId
-   */
-  public async getNodeConsent(
-    user: AuthenticatedUser,
-    releaseKey: string,
-    nodeId: string
-  ): Promise<DuoLimitationCodedType[]> {
-    const { userRole } = await this.getBoundaryInfoWithThrowOnFailure(
-      user,
-      releaseKey
-    );
-
-    const { datasetIdToUriMap } = await getReleaseInfo(
-      this.edgeDbClient,
-      releaseKey
-    );
-
-    const nodeFromValidDatasetsQuery = e
-      .select(e.dataset.DatasetShareable, (s) => ({
-        id: true,
-        datasetCase: s.is(e.dataset.DatasetCase).dataset,
-        datasetPatient: s.is(e.dataset.DatasetPatient).dataset,
-        datasetSpecimen: s.is(e.dataset.DatasetSpecimen).dataset,
-        consent: {
-          statements: {
-            ...e.is(e.consent.ConsentStatementDuo, { dataUseLimitation: true }),
-          },
-        },
-        filter: e.op(s.id, "=", e.uuid(nodeId)),
-      }))
-      .assert_single();
-
-    const actualNode = await nodeFromValidDatasetsQuery.run(this.edgeDbClient);
-
-    // so we have picked the node and its consent from the db - but at this point we have
-    // not established the node consent is allowed to be viewed.. so we do some non-db
-    // logic here to work that out
-
-    // if the nodeId isn't even in the db then we get no result and can safely return
-    // empty consent TODO: consider error exception here
-    if (!actualNode) return [];
-
-    // it is not necessary that every node in a dataset actually has consent records - in
-    // which case we can just return nothing TODO: do we want to distinguish null from []?
-    if (!actualNode.consent) return [];
-
-    // it is possible that someone has send us a nodeId that isn't in this releases datasets..
-    // we shouldn't leak info
-    if (actualNode.datasetCase)
-      if (!datasetIdToUriMap.has(actualNode.datasetCase.id)) return [];
-
-    if (actualNode.datasetPatient)
-      if (!datasetIdToUriMap.has(actualNode.datasetPatient.id)) return [];
-
-    if (actualNode.datasetSpecimen)
-      if (!datasetIdToUriMap.has(actualNode.datasetSpecimen.id)) return [];
-
-    return actualNode.consent.statements.map(
-      (stmt) => stmt.dataUseLimitation as DuoLimitationCodedType
-    );
-  }
-
-  public async setSelected(
-    user: AuthenticatedUser,
-    releaseKey: string,
-    specimenIds: string[] = []
-  ): Promise<any | null> {
-    return await this.setSelectedStatus(user, true, releaseKey, specimenIds);
-  }
-
-  public async setUnselected(
-    user: AuthenticatedUser,
-    releaseKey: string,
-    specimenIds: string[] = []
-  ): Promise<any | null> {
-    return await this.setSelectedStatus(user, false, releaseKey, specimenIds);
-  }
-
-=======
->>>>>>> 3676f760
   public async addDiseaseToApplicationCoded(
     user: AuthenticatedUser,
     releaseKey: string,
@@ -808,97 +505,4 @@
       throw e;
     }
   }
-<<<<<<< HEAD
-
-  /**
-   * For the current state of a release, 'activate' it which means to switch
-   * on all necessary flags that enable actual data sharing.
-   *
-   * @param user
-   * @param releaseKey
-   * @protected
-   */
-  public async activateRelease(user: AuthenticatedUser, releaseKey: string) {
-    const { userRole } = await this.getBoundaryInfoWithThrowOnFailure(
-      user,
-      releaseKey
-    );
-
-    if (userRole !== "Administrator") {
-      // TODO: replace with real error class
-      throw new Error("must be a release administrator");
-    }
-
-    await this.edgeDbClient.transaction(async (tx) => {
-      const { releaseInfo } = await getReleaseInfo(tx, releaseKey);
-
-      if (!releaseInfo) throw new ReleaseDisappearedError(releaseKey);
-
-      if (releaseInfo.activation)
-        throw new ReleaseActivationStateError(releaseKey);
-
-      const manifest = await createReleaseManifest(
-        tx,
-        releaseKey,
-        releaseInfo.isAllowedReadData,
-        releaseInfo.isAllowedVariantData,
-        releaseInfo.isAllowedS3Data,
-        releaseInfo.isAllowedGSData,
-        releaseInfo.isAllowedR2Data
-      );
-
-      // once this is working well we can probably drop this to debug
-      this.logger.info(manifest, "created release manifest");
-
-      await e
-        .update(e.release.Release, (r) => ({
-          filter: e.op(r.releaseKey, "=", releaseKey),
-          set: {
-            activation: e.insert(e.release.Activation, {
-              activatedById: user.subjectId,
-              activatedByDisplayName: user.displayName,
-              manifest: e.json(manifest),
-              manifestEtag: etag(JSON.stringify(manifest)),
-            }),
-          },
-        }))
-        .run(tx);
-
-      await touchRelease.run(tx, { releaseKey: releaseKey });
-    });
-  }
-
-  public async deactivateRelease(user: AuthenticatedUser, releaseKey: string) {
-    const { userRole } = await this.getBoundaryInfoWithThrowOnFailure(
-      user,
-      releaseKey
-    );
-
-    if (userRole !== "Administrator") {
-      throw new ReleaseActivationPermissionError(releaseKey);
-    }
-
-    await this.edgeDbClient.transaction(async (tx) => {
-      const { releaseInfo } = await getReleaseInfo(tx, releaseKey);
-
-      if (!releaseInfo) throw new Error("release has disappeared");
-
-      if (!releaseInfo.activation)
-        throw new ReleaseDeactivationStateError(releaseKey);
-
-      await e
-        .update(e.release.Release, (r) => ({
-          filter: e.op(r.releaseKey, "=", releaseKey),
-          set: {
-            previouslyActivated: { "+=": r.activation },
-            activation: null,
-          },
-        }))
-        .run(tx);
-
-      await touchRelease.run(tx, { releaseKey: releaseKey });
-    });
-  }
-=======
->>>>>>> 3676f760
 }