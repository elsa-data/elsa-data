--- conflicted
+++ resolved
@@ -107,11 +107,7 @@
       }))
       .run(executor);
 
-<<<<<<< HEAD
-    await touchRelease.run(executor, { releaseKey });
-=======
-    await touchRelease.run(executor, { releaseIdentifier: releaseId });
->>>>>>> 1d2c9857
+    await touchRelease.run(executor, { releaseKey: releaseKey });
 
     return auditEvent.id;
   }
@@ -420,11 +416,7 @@
       }))
       .run(executor);
 
-<<<<<<< HEAD
-    await touchRelease.run(executor, { releaseKey });
-=======
-    await touchRelease.run(executor, { releaseIdentifier: releaseId });
->>>>>>> 1d2c9857
+    await touchRelease.run(executor, { releaseKey: releaseKey });
   }
 
   public async getReleaseEntries(
