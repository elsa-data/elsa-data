--- conflicted
+++ resolved
@@ -363,10 +363,6 @@
       }))
       .run(this.edgeDbClient);
 
-<<<<<<< HEAD
-    await touchRelease.run(this.edgeDbClient, { releaseKey });
-=======
-    await touchRelease.run(this.edgeDbClient, { releaseIdentifier: releaseId });
->>>>>>> 1d2c9857
+    await touchRelease.run(this.edgeDbClient, { releaseKey: releaseKey });
   }
 }