--- conflicted
+++ resolved
@@ -223,7 +223,7 @@
    * aborts with an exception.
    *
    * @param user
-   * @param releaseId
+   * @param releaseUuid
    * @param role
    */
   public async registerRoleInRelease(
@@ -231,10 +231,9 @@
     releaseUuid: string,
     role: ReleaseRoleStrings
   ) {
-<<<<<<< HEAD
     await UsersService.addUserToReleaseWithRole(
       this.edgeDbClient,
-      releaseId,
+      releaseUuid,
       user.dbId,
       role,
       user.subjectId,
@@ -247,7 +246,7 @@
    */
   public static async addUserToReleaseWithRole(
     client: edgedb.Client,
-    releaseId: string,
+    releaseUuid: string,
     userDbId: string,
     role: string,
     whoId: string,
@@ -267,7 +266,7 @@
           set: {
             releaseParticipant: {
               "+=": e.select(e.release.Release, (r) => ({
-                filter: e.op(e.uuid(releaseId), "=", r.id),
+                filter: e.op(e.uuid(releaseUuid), "=", r.id),
                 "@role": e.str(role),
               })),
             },
@@ -279,17 +278,6 @@
                 release?.releaseIdentifier
               ),
             },
-=======
-    await e
-      .update(e.permission.User, (u) => ({
-        filter: e.op(e.uuid(user.dbId), "=", u.id),
-        set: {
-          releaseParticipant: {
-            "+=": e.select(e.release.Release, (r) => ({
-              filter: e.op(e.uuid(releaseUuid), "=", r.id),
-              "@role": e.str(role),
-            })),
->>>>>>> 4fd2af94
           },
         }))
         .run(tx);
