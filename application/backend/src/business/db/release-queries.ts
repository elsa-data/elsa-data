--- conflicted
+++ resolved
@@ -1,64 +1,16 @@
 import e from "../../../dbschema/edgeql-js";
 
 /**
-<<<<<<< HEAD
- * For the given user return all the associated releases with paging.
- */
-export const allReleasesSummaryByUserQuery = e.params(
-  { userDbId: e.uuid, limit: e.int32, offset: e.int32 },
-  (params) =>
-    e.select(e.permission.User, (_) => ({
-      releaseParticipant: (rp) => ({
-        id: true,
-        datasetUris: true,
-        releaseKey: true,
-        applicationDacTitle: true,
-        applicationDacIdentifier: true,
-        "@role": true,
-        runningJob: {
-          // we are avoiding fetching the message/details etc (which could be large) in this summary
-          id: true,
-          percentDone: true,
-        },
-        activation: {
-          // we are avoiding fetching the manifest etc (which could be large) in this summary
-          id: true,
-        },
-        // we could possibly think of reverse ordering by some time/last updated - might be more meaningful
-        // as release identifier is essentially a meaningless random string
-        order_by: {
-          expression: rp.releaseKey,
-          direction: e.DESC,
-        },
-        limit: params.limit,
-        offset: params.offset,
-      }),
-      filter_single: { id: params.userDbId },
-    }))
-);
-
-/**
  * Set the `lastUpdated` field of a release (specified by a `releaseKey`) to the
-=======
- * Set the `lastUpdated` field of a release (specified by a `releaseId`) to the
->>>>>>> 1d2c9857
  * current time.
  */
 export const touchRelease = e.params(
   {
-<<<<<<< HEAD
     releaseKey: e.str,
   },
   (params) =>
     e.update(e.release.Release, (r) => ({
       filter: e.op(r.releaseKey, "=", params.releaseKey),
-=======
-    releaseIdentifier: e.str,
-  },
-  (params) =>
-    e.update(e.release.Release, (r) => ({
-      filter: e.op(r.releaseIdentifier, "=", params.releaseIdentifier),
->>>>>>> 1d2c9857
       set: { lastUpdated: e.datetime_current() },
     }))
 );
