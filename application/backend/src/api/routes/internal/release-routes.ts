--- conflicted
+++ resolved
@@ -39,14 +39,10 @@
   const releaseParticipantService = _opts.container.resolve(
     ReleaseParticipationService
   );
-<<<<<<< HEAD
-  const releaseSelectionService = container.resolve(ReleaseSelectionService);
-  const manifestService = container.resolve(ManifestService);
-=======
   const releaseSelectionService = _opts.container.resolve(
     ReleaseSelectionService
   );
->>>>>>> 864ae318
+  const manifestService = _opts.container.resolve(ManifestService);
 
   fastify.get<{ Reply: ReleaseSummaryType[] }>(
     "/releases",
