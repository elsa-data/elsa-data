import { FastifyInstance } from "fastify";
import {
  DuoLimitationCodedType,
  ReleaseCaseType,
  ReleaseDetailType,
  ReleaseManualSchema,
  ReleaseManualType,
  ReleaseParticipantAddType,
  ReleaseParticipantType,
  ReleasePatchOperationsSchema,
  ReleasePatchOperationsType,
  ReleasePresignRequestSchema,
  ReleasePresignRequestType,
  ReleaseSummaryType,
} from "@umccr/elsa-types";
import {
  authenticatedRouteOnEntryHelper,
  sendPagedResult,
} from "../../api-internal-routes";
import { DependencyContainer } from "tsyringe";
import { ReleaseService } from "../../../business/services/release-service";
import { AwsAccessPointService } from "../../../business/services/aws/aws-access-point-service";
import { GcpStorageSharingService } from "../../../business/services/gcp-storage-sharing-service";
import { PresignedUrlService } from "../../../business/services/presigned-url-service";
import { ReleaseParticipationService } from "../../../business/services/release-participation-service";
import { ReleaseSelectionService } from "../../../business/services/release-selection-service";
import { ManifestService } from "../../../business/services/manifests/manifest-service";

export const releaseRoutes = async (
  fastify: FastifyInstance,
  _opts: { container: DependencyContainer }
) => {
  const presignedUrlService = _opts.container.resolve(PresignedUrlService);
  const awsAccessPointService = _opts.container.resolve(AwsAccessPointService);
  const gcpStorageSharingService = _opts.container.resolve(
    GcpStorageSharingService
  );
  const releaseService = _opts.container.resolve(ReleaseService);
  const releaseParticipantService = _opts.container.resolve(
    ReleaseParticipationService
  );
  const releaseSelectionService = _opts.container.resolve(
    ReleaseSelectionService
  );
  const manifestService = _opts.container.resolve(ManifestService);

  fastify.get<{ Reply: ReleaseSummaryType[] }>(
    "/releases",
    {},
    async function (request, reply) {
      const { authenticatedUser, pageSize, offset } =
        authenticatedRouteOnEntryHelper(request);

      const allForUser = await releaseService.getAll(
        authenticatedUser,
        pageSize,
        offset
      );

      sendPagedResult(reply, allForUser);
    }
  );

  fastify.get<{ Params: { rid: string }; Reply: ReleaseDetailType }>(
    "/releases/:rid",
    {},
    async function (request, reply) {
      const { authenticatedUser } = authenticatedRouteOnEntryHelper(request);

      const releaseKey = request.params.rid;

      const release = await releaseService.get(authenticatedUser, releaseKey);

      if (release) reply.send(release);
      else reply.status(400).send();
    }
  );

  fastify.get<{ Params: { rid: string }; Reply: ReleaseCaseType[] }>(
    "/releases/:rid/cases",
    {},
    async function (request, reply) {
      const { authenticatedUser, pageSize, page, q } =
        authenticatedRouteOnEntryHelper(request);

      const releaseKey = request.params.rid;

      const cases = await releaseSelectionService.getCases(
        authenticatedUser,
        releaseKey,
        pageSize,
        (page - 1) * pageSize,
        q
      );

      sendPagedResult(reply, cases);
    }
  );

  fastify.get<{ Params: { rid: string }; Reply: ReleaseParticipantType[] }>(
    "/releases/:rid/participants",
    {},
    async function (request, reply) {
      const { authenticatedUser } = authenticatedRouteOnEntryHelper(request);

      const releaseKey = request.params.rid;

      const participants = await releaseParticipantService.getParticipants(
        authenticatedUser,
        releaseKey
      );

      // note that participants in *not* paged because there is a natural limit to participants in a release
      return participants.map(
        (r): ReleaseParticipantType => ({
          id: r.id,
          email: r.email,
          role: r.role || "None",
          displayName: r.displayName || r.email,
          subjectId: r.subjectId || undefined,
          lastLogin: r.lastLogin || undefined,
          // WIP - also need to check permissions of authenticatedUser
          canBeRemoved: r.id !== authenticatedUser.dbId,
          canBeRoleAltered: r.id !== authenticatedUser.dbId,
        })
      );
    }
  );

  fastify.post<{
    Params: { rid: string };
    Body: ReleaseParticipantAddType;
    Reply: void;
  }>("/releases/:rid/participants", {}, async function (request, reply) {
    const { authenticatedUser } = authenticatedRouteOnEntryHelper(request);

    const releaseUuid = request.params.rid;

    return releaseParticipantService.addParticipant(
      authenticatedUser,
      releaseUuid,
      request.body.email,
      request.body.role
    );
  });

  fastify.delete<{ Params: { rid: string; pid: string }; Reply: void }>(
    "/releases/:rid/participants/:pid",
    {},
    async function (request, reply) {
      const { authenticatedUser } = authenticatedRouteOnEntryHelper(request);

      const releaseKey = request.params.rid;
      const participantUuid = request.params.pid;

      return releaseParticipantService.removeParticipant(
        authenticatedUser,
        releaseKey,
        participantUuid
      );
    }
  );

  fastify.get<{
    Params: { rid: string; nid: string };
    Reply: DuoLimitationCodedType[];
  }>("/releases/:rid/consent/:nid", {}, async function (request, reply) {
    const { authenticatedUser } = authenticatedRouteOnEntryHelper(request);

    const releaseKey = request.params.rid;
    const nodeId = request.params.nid;

    const r = await releaseSelectionService.getNodeConsent(
      authenticatedUser,
      releaseKey,
      nodeId
    );

    request.log.debug(r);

    reply.send(r);
  });

  /**
   * The main route for altering fields in a release. Normally the UI component for the
   * field is tied to a mutator which makes the corresponding patch operation.
   */
  fastify.patch<{
    Params: {
      rid: string;
    };
    Body: ReleasePatchOperationsType;
  }>(
    "/releases/:rid",
    {
      schema: {
        body: ReleasePatchOperationsSchema,
      },
    },
    async function (request, reply) {
      const { authenticatedUser } = authenticatedRouteOnEntryHelper(request);
      const releaseKey = request.params.rid;

      if (request.body.length > 1)
        // the JSON patch standard says that all operations if more than 1 need to succeed/fail
        // so we would need transactions to achieve this
        // until we hit a need for it - we just disallow
        throw new Error(
          "Due to our services not having transaction support we don't allow multiple operations in one PATCH"
        );

      for (const op of request.body) {
        switch (op.op) {
          case "add":
            switch (op.path) {
              case "/specimens":
                reply.send(
                  await releaseSelectionService.setSelected(
                    authenticatedUser,
                    releaseKey,
                    op.value
                  )
                );
                return;
              case "/applicationCoded/diseases":
                reply.send(
                  await releaseService.addDiseaseToApplicationCoded(
                    authenticatedUser,
                    releaseKey,
                    op.value.system,
                    op.value.code
                  )
                );
                return;
              case "/applicationCoded/countries":
                reply.send(
                  await releaseService.addCountryToApplicationCoded(
                    authenticatedUser,
                    releaseKey,
                    op.value.system,
                    op.value.code
                  )
                );
                return;
              default:
                throw new Error(
                  `Unknown "add" operation path ${(op as any).path}`
                );
            }

          case "remove":
            switch (op.path) {
              case "/specimens":
                reply.send(
                  await releaseSelectionService.setUnselected(
                    authenticatedUser,
                    releaseKey,
                    op.value
                  )
                );
                return;
              case "/applicationCoded/diseases":
                reply.send(
                  await releaseService.removeDiseaseFromApplicationCoded(
                    authenticatedUser,
                    releaseKey,
                    op.value.system,
                    op.value.code
                  )
                );
                return;
              case "/applicationCoded/countries":
                reply.send(
                  await releaseService.removeCountryFromApplicationCoded(
                    authenticatedUser,
                    releaseKey,
                    op.value.system,
                    op.value.code
                  )
                );
                return;
              default:
                throw new Error(
                  `Unknown "remove" operation path ${(op as any).path}`
                );
            }

          case "replace":
            switch (op.path) {
              case "/applicationCoded/type":
                reply.send(
                  await releaseService.setTypeOfApplicationCoded(
                    authenticatedUser,
                    releaseKey,
                    op.value as any
                  )
                );
                return;
              case "/applicationCoded/beacon":
                reply.send(
                  await releaseService.setBeaconQuery(
                    authenticatedUser,
                    releaseKey,
                    op.value
                  )
                );
                return;
              case "/allowedRead":
                reply.send(
                  await releaseService.setIsAllowed(
                    authenticatedUser,
                    releaseKey,
                    "isAllowedReadData",
                    op.value
                  )
                );
                return;
              case "/allowedVariant":
                reply.send(
                  await releaseService.setIsAllowed(
                    authenticatedUser,
                    releaseKey,
                    "isAllowedVariantData",
                    op.value
                  )
                );
                return;
              case "/allowedPhenotype":
                reply.send(
                  await releaseService.setIsAllowed(
                    authenticatedUser,
                    releaseKey,
                    "isAllowedPhenotypeData",
                    op.value
                  )
                );
                return;
              case "/allowedS3":
                reply.send(
                  await releaseService.setIsAllowed(
                    authenticatedUser,
                    releaseKey,
                    "isAllowedS3Data",
                    op.value
                  )
                );
                return;
              case "/allowedGS":
                reply.send(
                  await releaseService.setIsAllowed(
                    authenticatedUser,
                    releaseKey,
                    "isAllowedGSData",
                    op.value
                  )
                );
                return;
              case "/allowedR2":
                reply.send(
                  await releaseService.setIsAllowed(
                    authenticatedUser,
                    releaseKey,
                    "isAllowedR2Data",
                    op.value
                  )
                );
                return;
              case "/dataSharingConfiguration/objectSigningEnabled":
              case "/dataSharingConfiguration/objectSigningExpiryHours":
              case "/dataSharingConfiguration/copyOutEnabled":
              case "/dataSharingConfiguration/copyOutDestinationLocation":
              case "/dataSharingConfiguration/htsgetEnabled":
              case "/dataSharingConfiguration/awsAccessPointEnabled":
              case "/dataSharingConfiguration/awsAccessPointAccountId":
              case "/dataSharingConfiguration/awsAccessPointVpcId":
              case "/dataSharingConfiguration/gcpStorageIamEnabled":
              case "/dataSharingConfiguration/gcpStorageIamUsers":
                reply.send(
                  await releaseService.setDataSharingConfigurationField(
                    authenticatedUser,
                    releaseKey,
                    op.path,
                    op.value
                  )
                );
                return;
              default:
                throw new Error(
                  `Unknown "replace" operation path ${(op as any).path}`
                );
            }
          default:
            throw new Error(`Unknown operation op ${(op as any).op}`);
        }
      }
    }
  );

  // /**
  //  * @param binary Buffer
  //  * returns readableInstanceStream Readable
  //  */
  // function bufferToStream(binary: Buffer) {
  //   return new Readable({
  //     read() {
  //       this.push(binary);
  //       this.push(null);
  //     },
  //   });
  // }

  fastify.get<{
    Params: { rid: string };
  }>("/releases/:rid/cfn", {}, async function (request, reply) {
    const { authenticatedUser } = authenticatedRouteOnEntryHelper(request);

    const releaseKey = request.params.rid;

    const res = await awsAccessPointService.getInstalledAccessPointResources(
      authenticatedUser,
      releaseKey
    );

    reply.send(res);
  });

  fastify.post<{
    Body: ReleasePresignRequestType;
    Params: { rid: string };
  }>(
    "/releases/:rid/cfn/manifest",
    {
      schema: {
        body: ReleasePresignRequestSchema,
      },
    },
    async function (request, reply) {
      const { authenticatedUser } = authenticatedRouteOnEntryHelper(request);

      const releaseKey = request.params.rid;

      const accessPointTsv = await awsAccessPointService.getAccessPointFileList(
        authenticatedUser,
        releaseKey,
        request.body.presignHeader
      );

      reply.header(
        "Content-disposition",
        `attachment; filename=${accessPointTsv.filename}`
      );
      reply.type("text/tab-separated-values");
      reply.send(accessPointTsv.content);
    }
  );

  fastify.post<{
    Body: ReleaseManualType;
    Reply: string;
  }>(
    "/release",
    {
      schema: {
        body: ReleaseManualSchema,
      },
    },
    async function (request, reply) {
      const { authenticatedUser } = authenticatedRouteOnEntryHelper(request);
      reply.send(await releaseService.new(authenticatedUser, request.body));
    }
  );

  fastify.post<{
    Params: { rid: string };
    Body: { users: string[] };
    Reply: number;
  }>(
    "/releases/:rid/gcp-storage/acls/add",
    {},
    async function (request, reply) {
      const { authenticatedUser } = authenticatedRouteOnEntryHelper(request);

      const releaseKey = request.params.rid;
      const users = request.body.users;

      reply.send(
        await gcpStorageSharingService.addUsers(
          authenticatedUser,
          releaseKey,
          users
        )
      );
    }
  );

  fastify.post<{
    Params: { rid: string };
    Body: { users: string[] };
    Reply: number;
  }>(
    "/releases/:rid/gcp-storage/acls/remove",
    {},
    async function (request, reply) {
      const { authenticatedUser } = authenticatedRouteOnEntryHelper(request);

      const releaseKey = request.params.rid;
      const users = request.body.users;

      reply.send(
        await gcpStorageSharingService.deleteUsers(
          authenticatedUser,
          releaseKey,
          users
        )
      );
    }
  );

  fastify.post<{
    Body?: ReleasePresignRequestType;
<<<<<<< HEAD
    Params: { releaseKey: string };
  }>("/releases/:releaseKey/tsv-manifest", {}, async function (request, reply) {
    const { authenticatedUser } = authenticatedRouteOnEntryHelper(request);
    const { releaseKey } = request.params;
=======
    Params: { rid: string };
  }>(
    "/releases/:rid/tsv-manifest-archive",
    {},
    async function (request, reply) {
      const { authenticatedUser } = authenticatedRouteOnEntryHelper(request);

      const presignHeader = request.body?.presignHeader ?? [];
>>>>>>> ba6205c2

      const releaseKey = request.params.rid;

      const manifest = await manifestService.getActiveTsvManifestAsArchive(
        presignedUrlService,
        authenticatedUser,
        releaseKey,
        presignHeader
      );

      if (!manifest) {
        reply.status(404).send();
        return;
      }

      reply.raw.writeHead(200, {
        "Content-Disposition": `attachment; filename=manifest-${releaseKey}.zip`,
        "Content-Type": "application/octet-stream",
      });

      manifest.pipe(reply.raw);
    }
  );

  fastify.post<{
    Body?: ReleasePresignRequestType;
    Params: { rid: string };
  }>(
    "/releases/:rid/tsv-manifest-plaintext",
    {},
    async function (request, reply) {
      const { authenticatedUser } = authenticatedRouteOnEntryHelper(request);

      const presignHeader = request.body?.presignHeader ?? [];
      if (presignHeader.includes("objectStoreSigned")) {
        // This would ideally be checked with an appropriate type for the request
        // `Body`. But that'd involve defining a separate type almost identical
        // to `ReleasePresignRequestType`, which is too repetitious for my taste.
        reply.status(400).send();
        return;
      }

      const releaseKey = request.params.rid;

      const manifest = await manifestService.getActiveTsvManifestAsString(
        presignedUrlService,
        authenticatedUser,
        releaseKey,
        presignHeader
      );

      if (!manifest) {
        reply.status(404).send();
        return;
      }

      reply
        .status(200)
        .header(
          "Content-Disposition",
          `attachment; filename=manifest-${releaseKey}.tsv`
        )
        .header("Content-Type", "text/tab-separated-values")
        .send(manifest);
    }
  );
};<|MERGE_RESOLUTION|>--- conflicted
+++ resolved
@@ -518,12 +518,6 @@
 
   fastify.post<{
     Body?: ReleasePresignRequestType;
-<<<<<<< HEAD
-    Params: { releaseKey: string };
-  }>("/releases/:releaseKey/tsv-manifest", {}, async function (request, reply) {
-    const { authenticatedUser } = authenticatedRouteOnEntryHelper(request);
-    const { releaseKey } = request.params;
-=======
     Params: { rid: string };
   }>(
     "/releases/:rid/tsv-manifest-archive",
@@ -532,7 +526,6 @@
       const { authenticatedUser } = authenticatedRouteOnEntryHelper(request);
 
       const presignHeader = request.body?.presignHeader ?? [];
->>>>>>> ba6205c2
 
       const releaseKey = request.params.rid;
 
