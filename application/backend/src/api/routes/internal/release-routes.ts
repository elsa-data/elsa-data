import { FastifyInstance } from "fastify";
import {
  DuoLimitationCodedType,
  ReleaseManualSchema,
  ReleaseManualType,
  ReleasePatchOperationsSchema,
  ReleasePatchOperationsType,
  ReleasePresignRequestSchema,
  ReleasePresignRequestType,
} from "@umccr/elsa-types";
import { authenticatedRouteOnEntryHelper } from "../../api-internal-routes";
import { DependencyContainer } from "tsyringe";
import { ReleaseService } from "../../../business/services/releases/release-service";
import { AwsAccessPointService } from "../../../business/services/aws/aws-access-point-service";
import { GcpStorageSharingService } from "../../../business/services/gcp-storage-sharing-service";
import { PresignedUrlService } from "../../../business/services/presigned-url-service";
import { ReleaseSelectionService } from "../../../business/services/releases/release-selection-service";
import { ManifestService } from "../../../business/services/manifests/manifest-service";

export const releaseRoutes = async (
  fastify: FastifyInstance,
  _opts: { container: DependencyContainer }
) => {
  const presignedUrlService = _opts.container.resolve(PresignedUrlService);
  const awsAccessPointService = _opts.container.resolve(AwsAccessPointService);
  const gcpStorageSharingService = _opts.container.resolve(
    GcpStorageSharingService
  );
  const releaseService = _opts.container.resolve(ReleaseService);
  const releaseSelectionService = _opts.container.resolve(
    ReleaseSelectionService
  );
  const manifestService = _opts.container.resolve(ManifestService);

<<<<<<< HEAD
  fastify.get<{
    Params: { rid: string; nid: string };
    Reply: DuoLimitationCodedType[];
  }>("/releases/:rid/consent/:nid", {}, async function (request, reply) {
    const { authenticatedUser } = authenticatedRouteOnEntryHelper(request);

    const releaseKey = request.params.rid;
    const nodeId = request.params.nid;

    const r = await releaseSelectionService.getNodeConsent(
      authenticatedUser,
      releaseKey,
      nodeId
    );

    reply.send(r);
  });
=======
  fastify.get<{ Params: { rid: string }; Reply: ReleaseCaseType[] }>(
    "/releases/:rid/cases",
    {},
    async function (request, reply) {
      const { authenticatedUser, pageSize, page, q } =
        authenticatedRouteOnEntryHelper(request);

      const releaseKey = request.params.rid;

      const cases = await releaseSelectionService.getCases(
        authenticatedUser,
        releaseKey,
        pageSize,
        (page - 1) * pageSize,
        q
      );

      sendPagedResult(reply, cases);
    }
  );
>>>>>>> a15f6fc5

  /**
   * The main route for altering fields in a release. Normally the UI component for the
   * field is tied to a mutator which makes the corresponding patch operation.
   */
  fastify.patch<{
    Params: {
      rid: string;
    };
    Body: ReleasePatchOperationsType;
  }>(
    "/releases/:rid",
    {
      schema: {
        body: ReleasePatchOperationsSchema,
      },
    },
    async function (request, reply) {
      const { authenticatedUser } = authenticatedRouteOnEntryHelper(request);
      const releaseKey = request.params.rid;

      if (request.body.length > 1)
        // the JSON patch standard says that all operations if more than 1 need to succeed/fail
        // so we would need transactions to achieve this
        // until we hit a need for it - we just disallow
        throw new Error(
          "Due to our services not having transaction support we don't allow multiple operations in one PATCH"
        );

      for (const op of request.body) {
        switch (op.op) {
          case "add":
            switch (op.path) {
              case "/applicationCoded/diseases":
                reply.send(
                  await releaseService.addDiseaseToApplicationCoded(
                    authenticatedUser,
                    releaseKey,
                    op.value.system,
                    op.value.code
                  )
                );
                return;
              case "/applicationCoded/countries":
                reply.send(
                  await releaseService.addCountryToApplicationCoded(
                    authenticatedUser,
                    releaseKey,
                    op.value.system,
                    op.value.code
                  )
                );
                return;
              default:
                throw new Error(
                  `Unknown "add" operation path ${(op as any).path}`
                );
            }

          case "remove":
            switch (op.path) {
              case "/applicationCoded/diseases":
                reply.send(
                  await releaseService.removeDiseaseFromApplicationCoded(
                    authenticatedUser,
                    releaseKey,
                    op.value.system,
                    op.value.code
                  )
                );
                return;
              case "/applicationCoded/countries":
                reply.send(
                  await releaseService.removeCountryFromApplicationCoded(
                    authenticatedUser,
                    releaseKey,
                    op.value.system,
                    op.value.code
                  )
                );
                return;
              default:
                throw new Error(
                  `Unknown "remove" operation path ${(op as any).path}`
                );
            }

          case "replace":
            switch (op.path) {
              case "/applicationCoded/type":
                reply.send(
                  await releaseService.setTypeOfApplicationCoded(
                    authenticatedUser,
                    releaseKey,
                    op.value as any
                  )
                );
                return;
              case "/applicationCoded/beacon":
                reply.send(
                  await releaseService.setBeaconQuery(
                    authenticatedUser,
                    releaseKey,
                    op.value
                  )
                );
                return;
              case "/allowedRead":
                reply.send(
                  await releaseService.setIsAllowed(
                    authenticatedUser,
                    releaseKey,
                    "isAllowedReadData",
                    op.value
                  )
                );
                return;
              case "/allowedVariant":
                reply.send(
                  await releaseService.setIsAllowed(
                    authenticatedUser,
                    releaseKey,
                    "isAllowedVariantData",
                    op.value
                  )
                );
                return;
              case "/allowedPhenotype":
                reply.send(
                  await releaseService.setIsAllowed(
                    authenticatedUser,
                    releaseKey,
                    "isAllowedPhenotypeData",
                    op.value
                  )
                );
                return;
              case "/allowedS3":
                reply.send(
                  await releaseService.setIsAllowed(
                    authenticatedUser,
                    releaseKey,
                    "isAllowedS3Data",
                    op.value
                  )
                );
                return;
              case "/allowedGS":
                reply.send(
                  await releaseService.setIsAllowed(
                    authenticatedUser,
                    releaseKey,
                    "isAllowedGSData",
                    op.value
                  )
                );
                return;
              case "/allowedR2":
                reply.send(
                  await releaseService.setIsAllowed(
                    authenticatedUser,
                    releaseKey,
                    "isAllowedR2Data",
                    op.value
                  )
                );
                return;
              case "/dataSharingConfiguration/objectSigningEnabled":
              case "/dataSharingConfiguration/objectSigningExpiryHours":
              case "/dataSharingConfiguration/copyOutEnabled":
              case "/dataSharingConfiguration/copyOutDestinationLocation":
              case "/dataSharingConfiguration/htsgetEnabled":
              case "/dataSharingConfiguration/awsAccessPointEnabled":
              case "/dataSharingConfiguration/awsAccessPointName":
              case "/dataSharingConfiguration/gcpStorageIamEnabled":
              case "/dataSharingConfiguration/gcpStorageIamUsers":
                reply.send(
                  await releaseService.setDataSharingConfigurationField(
                    authenticatedUser,
                    releaseKey,
                    op.path,
                    op.value
                  )
                );
                return;
              default:
                throw new Error(
                  `Unknown "replace" operation path ${(op as any).path}`
                );
            }
          default:
            throw new Error(`Unknown operation op ${(op as any).op}`);
        }
      }
    }
  );

  fastify.post<{
    Body: ReleasePresignRequestType;
    Params: { rid: string };
  }>(
    "/releases/:rid/cfn/manifest",
    {
      schema: {
        body: ReleasePresignRequestSchema,
      },
    },
    async function (request, reply) {
      const { authenticatedUser } = authenticatedRouteOnEntryHelper(request);

      const releaseKey = request.params.rid;
      const presignHeaderArray = Array.isArray(request.body.presignHeader)
        ? request.body.presignHeader
        : [request.body.presignHeader];

      const accessPointTsv = await awsAccessPointService.getAccessPointFileList(
        authenticatedUser,
        releaseKey,
        presignHeaderArray
      );

      reply.header(
        "Content-disposition",
        `attachment; filename=${accessPointTsv.filename}`
      );
      reply.type("text/tab-separated-values");
      reply.send(accessPointTsv.content);
    }
  );

  fastify.post<{
    Body: ReleaseManualType;
    Reply: string;
  }>(
    "/release",
    {
      schema: {
        body: ReleaseManualSchema,
      },
    },
    async function (request, reply) {
      const { authenticatedUser } = authenticatedRouteOnEntryHelper(request);
      reply.send(await releaseService.new(authenticatedUser, request.body));
    }
  );

  fastify.post<{
    Params: { rid: string };
    Body: { users: string[] };
    Reply: number;
  }>(
    "/releases/:rid/gcp-storage/acls/add",
    {},
    async function (request, reply) {
      const { authenticatedUser } = authenticatedRouteOnEntryHelper(request);

      const releaseKey = request.params.rid;
      const users = request.body.users;

      reply.send(
        await gcpStorageSharingService.addUsers(
          authenticatedUser,
          releaseKey,
          users
        )
      );
    }
  );

  fastify.post<{
    Params: { rid: string };
    Body: { users: string[] };
    Reply: number;
  }>(
    "/releases/:rid/gcp-storage/acls/remove",
    {},
    async function (request, reply) {
      const { authenticatedUser } = authenticatedRouteOnEntryHelper(request);

      const releaseKey = request.params.rid;
      const users = request.body.users;

      reply.send(
        await gcpStorageSharingService.deleteUsers(
          authenticatedUser,
          releaseKey,
          users
        )
      );
    }
  );

  fastify.post<{
    Body?: ReleasePresignRequestType;
    Params: { rid: string };
  }>(
    "/releases/:rid/tsv-manifest-archive",
    {},
    async function (request, reply) {
      const { authenticatedUser } = authenticatedRouteOnEntryHelper(request);

      const presignHeader = request.body?.presignHeader ?? [];
      const presignHeaderArray = Array.isArray(presignHeader)
        ? presignHeader
        : [presignHeader];

      const releaseKey = request.params.rid;

      const manifest = await manifestService.getActiveTsvManifestAsArchive(
        presignedUrlService,
        authenticatedUser,
        releaseKey,
        presignHeaderArray
      );

      if (!manifest) {
        reply.status(404).send();
        return;
      }

      reply.raw.writeHead(200, {
        "Content-Disposition": `attachment; filename=manifest-${releaseKey}.zip`,
        "Content-Type": "application/octet-stream",
      });

      manifest.pipe(reply.raw);
    }
  );

  fastify.post<{
    Body?: ReleasePresignRequestType;
    Params: { rid: string };
  }>(
    "/releases/:rid/tsv-manifest-plaintext",
    {},
    async function (request, reply) {
      const { authenticatedUser } = authenticatedRouteOnEntryHelper(request);

      const presignHeader = request.body?.presignHeader ?? [];
      const presignHeaderArray = Array.isArray(presignHeader)
        ? presignHeader
        : [presignHeader];

      if (presignHeader.includes("objectStoreSigned")) {
        // This would ideally be checked with an appropriate type for the request
        // `Body`. But that'd involve defining a separate type almost identical
        // to `ReleasePresignRequestType`, which is too repetitious for my taste.
        reply.status(400).send();
        return;
      }

      const releaseKey = request.params.rid;

      const manifest = await manifestService.getActiveTsvManifestAsString(
        presignedUrlService,
        authenticatedUser,
        releaseKey,
        presignHeaderArray
      );

      if (!manifest) {
        reply.status(404).send();
        return;
      }

      reply
        .status(200)
        .header(
          "Content-Disposition",
          `attachment; filename=manifest-${releaseKey}.tsv`
        )
        .header("Content-Type", "text/tab-separated-values")
        .send(manifest);
    }
  );
};<|MERGE_RESOLUTION|>--- conflicted
+++ resolved
@@ -32,47 +32,6 @@
   );
   const manifestService = _opts.container.resolve(ManifestService);
 
-<<<<<<< HEAD
-  fastify.get<{
-    Params: { rid: string; nid: string };
-    Reply: DuoLimitationCodedType[];
-  }>("/releases/:rid/consent/:nid", {}, async function (request, reply) {
-    const { authenticatedUser } = authenticatedRouteOnEntryHelper(request);
-
-    const releaseKey = request.params.rid;
-    const nodeId = request.params.nid;
-
-    const r = await releaseSelectionService.getNodeConsent(
-      authenticatedUser,
-      releaseKey,
-      nodeId
-    );
-
-    reply.send(r);
-  });
-=======
-  fastify.get<{ Params: { rid: string }; Reply: ReleaseCaseType[] }>(
-    "/releases/:rid/cases",
-    {},
-    async function (request, reply) {
-      const { authenticatedUser, pageSize, page, q } =
-        authenticatedRouteOnEntryHelper(request);
-
-      const releaseKey = request.params.rid;
-
-      const cases = await releaseSelectionService.getCases(
-        authenticatedUser,
-        releaseKey,
-        pageSize,
-        (page - 1) * pageSize,
-        q
-      );
-
-      sendPagedResult(reply, cases);
-    }
-  );
->>>>>>> a15f6fc5
-
   /**
    * The main route for altering fields in a release. Normally the UI component for the
    * field is tied to a mutator which makes the corresponding patch operation.
