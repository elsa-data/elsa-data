import { FastifyInstance } from "fastify";
import {
  DuoLimitationCodedType,
  ReleaseCaseType,
  ReleaseDetailType,
  ReleaseManualSchema,
  ReleaseManualType,
  ReleaseParticipantAddType,
  ReleaseParticipantType,
  ReleasePatchOperationsSchema,
  ReleasePatchOperationsType,
  ReleasePresignRequestSchema,
  ReleasePresignRequestType,
  ReleaseSummaryType,
} from "@umccr/elsa-types";
import {
  authenticatedRouteOnEntryHelper,
  sendPagedResult,
} from "../../api-internal-routes";
import { DependencyContainer } from "tsyringe";
import { ReleaseService } from "../../../business/services/release-service";
import { AwsAccessPointService } from "../../../business/services/aws/aws-access-point-service";
import { GcpStorageSharingService } from "../../../business/services/gcp-storage-sharing-service";
import { PresignedUrlsService } from "../../../business/services/presigned-urls-service";
import { ReleaseParticipationService } from "../../../business/services/release-participation-service";
import { ReleaseSelectionService } from "../../../business/services/release-selection-service";
import { ManifestService } from "../../../business/services/manifests/manifest-service";

export const releaseRoutes = async (
  fastify: FastifyInstance,
  _opts: { container: DependencyContainer }
) => {
  const presignedUrlsService = _opts.container.resolve(PresignedUrlsService);
  const awsAccessPointService = _opts.container.resolve(AwsAccessPointService);
  const gcpStorageSharingService = _opts.container.resolve(
    GcpStorageSharingService
  );
  const releaseService = _opts.container.resolve(ReleaseService);
  const releaseParticipantService = _opts.container.resolve(
    ReleaseParticipationService
  );
  const releaseSelectionService = _opts.container.resolve(
    ReleaseSelectionService
  );
  const manifestService = _opts.container.resolve(ManifestService);

  fastify.get<{ Reply: ReleaseSummaryType[] }>(
    "/releases",
    {},
    async function (request, reply) {
      const { authenticatedUser, pageSize, offset } =
        authenticatedRouteOnEntryHelper(request);

      const allForUser = await releaseService.getAll(
        authenticatedUser,
        pageSize,
        offset
      );

      sendPagedResult(reply, allForUser);
    }
  );

  fastify.get<{ Params: { rid: string }; Reply: ReleaseDetailType }>(
    "/releases/:rid",
    {},
    async function (request, reply) {
      const { authenticatedUser } = authenticatedRouteOnEntryHelper(request);

      const releaseKey = request.params.rid;

      const release = await releaseService.get(authenticatedUser, releaseKey);

      if (release) reply.send(release);
      else reply.status(400).send();
    }
  );

  fastify.get<{ Params: { rid: string }; Reply: ReleaseCaseType[] }>(
    "/releases/:rid/cases",
    {},
    async function (request, reply) {
      const { authenticatedUser, pageSize, page, q } =
        authenticatedRouteOnEntryHelper(request);

      const releaseKey = request.params.rid;

      const cases = await releaseSelectionService.getCases(
        authenticatedUser,
        releaseKey,
        pageSize,
        (page - 1) * pageSize,
        q
      );

      sendPagedResult(reply, cases);
    }
  );

  fastify.get<{ Params: { rid: string }; Reply: ReleaseParticipantType[] }>(
    "/releases/:rid/participants",
    {},
    async function (request, reply) {
      const { authenticatedUser } = authenticatedRouteOnEntryHelper(request);

      const releaseKey = request.params.rid;

      const participants = await releaseParticipantService.getParticipants(
        authenticatedUser,
        releaseKey
      );

      // note that participants in *not* paged because there is a natural limit to participants in a release
      return participants.map(
        (r): ReleaseParticipantType => ({
          id: r.id,
          email: r.email,
          role: r.role || "None",
          displayName: r.displayName || r.email,
          subjectId: r.subjectId || undefined,
          lastLogin: r.lastLogin || undefined,
          // WIP - also need to check permissions of authenticatedUser
          canBeRemoved: r.id !== authenticatedUser.dbId,
          canBeRoleAltered: r.id !== authenticatedUser.dbId,
        })
      );
    }
  );

  fastify.post<{
    Params: { rid: string };
    Body: ReleaseParticipantAddType;
    Reply: void;
  }>("/releases/:rid/participants", {}, async function (request, reply) {
    const { authenticatedUser } = authenticatedRouteOnEntryHelper(request);

    const releaseUuid = request.params.rid;

    return releaseParticipantService.addParticipant(
      authenticatedUser,
      releaseUuid,
      request.body.email,
      request.body.role
    );
  });

  fastify.delete<{ Params: { rid: string; pid: string }; Reply: void }>(
    "/releases/:rid/participants/:pid",
    {},
    async function (request, reply) {
      const { authenticatedUser } = authenticatedRouteOnEntryHelper(request);

      const releaseKey = request.params.rid;
      const participantUuid = request.params.pid;

      return releaseParticipantService.removeParticipant(
        authenticatedUser,
        releaseKey,
        participantUuid
      );
    }
  );

  fastify.get<{
    Params: { rid: string; nid: string };
    Reply: DuoLimitationCodedType[];
  }>("/releases/:rid/consent/:nid", {}, async function (request, reply) {
    const { authenticatedUser } = authenticatedRouteOnEntryHelper(request);

    const releaseKey = request.params.rid;
    const nodeId = request.params.nid;

    const r = await releaseSelectionService.getNodeConsent(
      authenticatedUser,
      releaseKey,
      nodeId
    );

    request.log.debug(r);

    reply.send(r);
  });

  /**
   * The main route for altering fields in a release. Normally the UI component for the
   * field is tied to a mutator which makes the corresponding patch operation.
   */
  fastify.patch<{
    Params: {
      rid: string;
    };
    Body: ReleasePatchOperationsType;
  }>(
    "/releases/:rid",
    {
      schema: {
        body: ReleasePatchOperationsSchema,
      },
    },
    async function (request, reply) {
      const { authenticatedUser } = authenticatedRouteOnEntryHelper(request);
      const releaseKey = request.params.rid;

      if (request.body.length > 1)
        // the JSON patch standard says that all operations if more than 1 need to succeed/fail
        // so we would need transactions to achieve this
        // until we hit a need for it - we just disallow
        throw new Error(
          "Due to our services not having transaction support we don't allow multiple operations in one PATCH"
        );

      for (const op of request.body) {
        switch (op.op) {
          case "add":
            switch (op.path) {
              case "/specimens":
                reply.send(
                  await releaseSelectionService.setSelected(
                    authenticatedUser,
                    releaseKey,
                    op.value
                  )
                );
                return;
              case "/applicationCoded/diseases":
                reply.send(
                  await releaseService.addDiseaseToApplicationCoded(
                    authenticatedUser,
                    releaseKey,
                    op.value.system,
                    op.value.code
                  )
                );
                return;
              case "/applicationCoded/countries":
                reply.send(
                  await releaseService.addCountryToApplicationCoded(
                    authenticatedUser,
                    releaseKey,
                    op.value.system,
                    op.value.code
                  )
                );
                return;
              default:
                throw new Error(
                  `Unknown "add" operation path ${(op as any).path}`
                );
            }

          case "remove":
            switch (op.path) {
              case "/specimens":
                reply.send(
                  await releaseSelectionService.setUnselected(
                    authenticatedUser,
                    releaseKey,
                    op.value
                  )
                );
                return;
              case "/applicationCoded/diseases":
                reply.send(
                  await releaseService.removeDiseaseFromApplicationCoded(
                    authenticatedUser,
                    releaseKey,
                    op.value.system,
                    op.value.code
                  )
                );
                return;
              case "/applicationCoded/countries":
                reply.send(
                  await releaseService.removeCountryFromApplicationCoded(
                    authenticatedUser,
                    releaseKey,
                    op.value.system,
                    op.value.code
                  )
                );
                return;
              default:
                throw new Error(
                  `Unknown "remove" operation path ${(op as any).path}`
                );
            }

          case "replace":
            switch (op.path) {
              case "/applicationCoded/type":
                reply.send(
                  await releaseService.setTypeOfApplicationCoded(
                    authenticatedUser,
                    releaseKey,
                    op.value as any
                  )
                );
                return;
              case "/applicationCoded/beacon":
                reply.send(
                  await releaseService.setBeaconQuery(
                    authenticatedUser,
                    releaseKey,
                    op.value
                  )
                );
                return;
              case "/allowedRead":
                reply.send(
                  await releaseService.setIsAllowed(
                    authenticatedUser,
                    releaseKey,
                    "isAllowedReadData",
                    op.value
                  )
                );
                return;
              case "/allowedVariant":
                reply.send(
                  await releaseService.setIsAllowed(
                    authenticatedUser,
                    releaseKey,
                    "isAllowedVariantData",
                    op.value
                  )
                );
                return;
              case "/allowedPhenotype":
                reply.send(
                  await releaseService.setIsAllowed(
                    authenticatedUser,
                    releaseKey,
                    "isAllowedPhenotypeData",
                    op.value
                  )
                );
                return;
              case "/allowedS3":
                reply.send(
                  await releaseService.setIsAllowed(
                    authenticatedUser,
                    releaseKey,
                    "isAllowedS3Data",
                    op.value
                  )
                );
                return;
              case "/allowedGS":
                reply.send(
                  await releaseService.setIsAllowed(
                    authenticatedUser,
                    releaseKey,
                    "isAllowedGSData",
                    op.value
                  )
                );
                return;
              case "/allowedR2":
                reply.send(
                  await releaseService.setIsAllowed(
                    authenticatedUser,
                    releaseKey,
                    "isAllowedR2Data",
                    op.value
                  )
                );
                return;
              case "/allowedHtsget":
                reply.send(
                  await releaseService.setIsAllowed(
                    authenticatedUser,
                    releaseKey,
                    "isAllowedHtsget",
                    op.value
                  )
                );
                return;
              default:
                throw new Error(
                  `Unknown "replace" operation path ${(op as any).path}`
                );
            }
          default:
            throw new Error(`Unknown operation op ${(op as any).op}`);
        }
      }
    }
  );

  // /**
  //  * @param binary Buffer
  //  * returns readableInstanceStream Readable
  //  */
  // function bufferToStream(binary: Buffer) {
  //   return new Readable({
  //     read() {
  //       this.push(binary);
  //       this.push(null);
  //     },
  //   });
  // }

  fastify.get<{
    Params: { rid: string };
  }>("/releases/:rid/cfn", {}, async function (request, reply) {
    const { authenticatedUser } = authenticatedRouteOnEntryHelper(request);

    const releaseKey = request.params.rid;

    const res = await awsAccessPointService.getInstalledAccessPointResources(
      authenticatedUser,
      releaseKey
    );

    reply.send(res);
  });

  fastify.post<{
    Body: ReleasePresignRequestType;
    Params: { rid: string };
  }>(
<<<<<<< HEAD
    "/releases/:rid/presigned",
    {
      schema: {
        body: ReleasePresignRequestSchema,
      },
    },
    async function (request, reply) {
      const { authenticatedUser } = authenticatedRouteOnEntryHelper(request);

      const releaseKey = request.params.rid;

      const presignResult = await presignedUrlsService.getPresigned(
        authenticatedUser,
        releaseKey,
        request.body.presignHeader
      );

      reply.raw.writeHead(200, {
        "Content-Disposition": `attachment; filename=${presignResult.filename}`,
        "Content-Type": "application/octet-stream",
      });

      presignResult.archive.pipe(reply.raw);
    }
  );

  fastify.post<{
    Body: ReleasePresignRequestType;
    Params: { rid: string };
  }>(
=======
>>>>>>> c49b9f9a
    "/releases/:rid/cfn/manifest",
    {
      schema: {
        body: ReleasePresignRequestSchema,
      },
    },
    async function (request, reply) {
      const { authenticatedUser } = authenticatedRouteOnEntryHelper(request);

      const releaseKey = request.params.rid;

      const accessPointTsv = await awsAccessPointService.getAccessPointFileList(
        authenticatedUser,
        releaseKey,
        request.body.presignHeader
      );

      reply.header(
        "Content-disposition",
        `attachment; filename=${accessPointTsv.filename}`
      );
      reply.type("text/tab-separated-values");
      reply.send(accessPointTsv.content);
    }
  );

  fastify.post<{
    Body: ReleaseManualType;
    Reply: string;
  }>(
    "/release",
    {
      schema: {
        body: ReleaseManualSchema,
      },
    },
    async function (request, reply) {
      const { authenticatedUser } = authenticatedRouteOnEntryHelper(request);
      reply.send(await releaseService.new(authenticatedUser, request.body));
    }
  );

  fastify.post<{
    Params: { rid: string };
    Body: { users: string[] };
    Reply: number;
  }>(
    "/releases/:rid/gcp-storage/acls/add",
    {},
    async function (request, reply) {
      const { authenticatedUser } = authenticatedRouteOnEntryHelper(request);

      const releaseKey = request.params.rid;
      const users = request.body.users;

      reply.send(
        await gcpStorageSharingService.addUsers(
          authenticatedUser,
          releaseKey,
          users
        )
      );
    }
  );

  fastify.post<{
    Params: { rid: string };
    Body: { users: string[] };
    Reply: number;
  }>(
    "/releases/:rid/gcp-storage/acls/remove",
    {},
    async function (request, reply) {
      const { authenticatedUser } = authenticatedRouteOnEntryHelper(request);

      const releaseKey = request.params.rid;
      const users = request.body.users;

      reply.send(
        await gcpStorageSharingService.deleteUsers(
          authenticatedUser,
          releaseKey,
          users
        )
      );
    }
  );

  fastify.post<{
    Body?: ReleasePresignRequestType;
    Params: { rid: string };
<<<<<<< HEAD
  }>(
    "/releases/:rid/gcp-storage/acls/manifest",
    {},
    async function (request, reply) {
      const { authenticatedUser } = authenticatedRouteOnEntryHelper(request);

      const releaseKey = request.params.rid;
=======
  }>("/releases/:rid/tsv-manifest", {}, async function (request, reply) {
    const { authenticatedUser } = authenticatedRouteOnEntryHelper(request);

    const releaseKey = request.params.rid;
>>>>>>> c49b9f9a

    const manifest = await manifestService.getArchivedActiveTsvManifest(
      presignedUrlsService,
      authenticatedUser,
      releaseKey,
      request.body?.presignHeader ?? []
    );

    if (!manifest) {
      reply.status(404).send();
      return;
    }

    reply.raw.writeHead(200, {
      "Content-Disposition": `attachment; filename=manifest-${releaseKey}.zip`,
      "Content-Type": "application/octet-stream",
    });

    manifest.pipe(reply.raw);
  });
};<|MERGE_RESOLUTION|>--- conflicted
+++ resolved
@@ -419,39 +419,6 @@
     Body: ReleasePresignRequestType;
     Params: { rid: string };
   }>(
-<<<<<<< HEAD
-    "/releases/:rid/presigned",
-    {
-      schema: {
-        body: ReleasePresignRequestSchema,
-      },
-    },
-    async function (request, reply) {
-      const { authenticatedUser } = authenticatedRouteOnEntryHelper(request);
-
-      const releaseKey = request.params.rid;
-
-      const presignResult = await presignedUrlsService.getPresigned(
-        authenticatedUser,
-        releaseKey,
-        request.body.presignHeader
-      );
-
-      reply.raw.writeHead(200, {
-        "Content-Disposition": `attachment; filename=${presignResult.filename}`,
-        "Content-Type": "application/octet-stream",
-      });
-
-      presignResult.archive.pipe(reply.raw);
-    }
-  );
-
-  fastify.post<{
-    Body: ReleasePresignRequestType;
-    Params: { rid: string };
-  }>(
-=======
->>>>>>> c49b9f9a
     "/releases/:rid/cfn/manifest",
     {
       schema: {
@@ -543,20 +510,10 @@
   fastify.post<{
     Body?: ReleasePresignRequestType;
     Params: { rid: string };
-<<<<<<< HEAD
-  }>(
-    "/releases/:rid/gcp-storage/acls/manifest",
-    {},
-    async function (request, reply) {
-      const { authenticatedUser } = authenticatedRouteOnEntryHelper(request);
-
-      const releaseKey = request.params.rid;
-=======
   }>("/releases/:rid/tsv-manifest", {}, async function (request, reply) {
     const { authenticatedUser } = authenticatedRouteOnEntryHelper(request);
 
     const releaseKey = request.params.rid;
->>>>>>> c49b9f9a
 
     const manifest = await manifestService.getArchivedActiveTsvManifest(
       presignedUrlsService,
