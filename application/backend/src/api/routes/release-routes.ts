--- conflicted
+++ resolved
@@ -74,11 +74,7 @@
         q
       );
 
-<<<<<<< HEAD
-      sendPagedResult(reply, cases, `/api/releases/${releaseId}/cases?`);
-=======
       sendPagedResult(reply, cases);
->>>>>>> cdff2489
     }
   );
 
