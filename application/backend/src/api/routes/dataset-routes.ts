import { FastifyInstance } from "fastify";
import {
  DatasetDeepType,
  DatasetGen3SyncRequestType,
  DatasetGen3SyncResponseType,
  DatasetLightType,
} from "@umccr/elsa-types";
import { datasetGen3SyncRequestValidate } from "../../validators/validate-json";
import { container } from "tsyringe";
import { DatasetService } from "../../business/services/dataset-service";
import { AGService } from "../../business/services/ag-service";
import {
  authenticatedRouteOnEntryHelper,
  sendPagedResult,
} from "../api-routes";
import { ElsaSettings } from "../../config/elsa-settings";

export const datasetRoutes = async (fastify: FastifyInstance) => {
  const datasetsService = container.resolve(DatasetService);
  const agService = container.resolve(AGService);

  /**
   * Pageable fetching of top-level dataset information (summary level info)
   */
  fastify.get<{ Reply: DatasetLightType[] }>(
    "/api/datasets",
    {},
    async function (request, reply) {
      const { authenticatedUser, pageSize, offset } =
        authenticatedRouteOnEntryHelper(request);

      const datasetsPagedResult = await datasetsService.getAll(
        authenticatedUser,
        pageSize,
        offset
      );

<<<<<<< HEAD
      sendPagedResult(reply, datasetsPagedResult, "/api/datasets?");
=======
      sendPagedResult(reply, datasetsPagedResult);
>>>>>>> cdff2489
    }
  );

  fastify.get<{ Params: { did: string }; Reply: DatasetDeepType }>(
    "/api/datasets/:did",
    {},
    async function (request, reply) {
      const { authenticatedUser } = authenticatedRouteOnEntryHelper(request);

      const elsaSettings: ElsaSettings = (request as any).settings;

      const datasetId = request.params.did;

      const result = await datasetsService.get(authenticatedUser, datasetId);

      if (result) reply.send(result);
      else reply.status(403).send();
    }
  );

  fastify.post<{
    Request: DatasetGen3SyncRequestType;
    Reply: DatasetGen3SyncResponseType;
  }>("/api/datasets", {}, async function (request, reply) {
    if (!datasetGen3SyncRequestValidate(request.body)) {
      //reply
      //    .code(200)
      //    .header('Content-Type', 'application/json; charset=utf-8')
      //    .send({ hello: 'world' })

      reply.send({
        error: datasetGen3SyncRequestValidate.errors?.join(" "),
      });
    }

    reply.send({
      error: undefined,
    });
  });

  fastify.post<{ Body: { keyPrefix: string } }>(
    "/api/datasets/ag/import",
    {},
    async function (request, reply) {
      const body = request.body;
      const keyPrefix = body.keyPrefix;

      agService.syncDbFromS3KeyPrefix(keyPrefix);
      reply.send(
        "OK! \nTo prevent API timeout, returning the OK value while the script is still running. "
      );
    }
  );
};<|MERGE_RESOLUTION|>--- conflicted
+++ resolved
@@ -35,11 +35,7 @@
         offset
       );
 
-<<<<<<< HEAD
       sendPagedResult(reply, datasetsPagedResult, "/api/datasets?");
-=======
-      sendPagedResult(reply, datasetsPagedResult);
->>>>>>> cdff2489
     }
   );
 
