import { FastifyInstance } from "fastify";
import { AuditEntryType } from "@umccr/elsa-types";
import {
  authenticatedRouteOnEntryHelper,
  sendPagedResult,
} from "../api-routes";
import * as edgedb from "edgedb";
import { container } from "tsyringe";
import { AuditLogService } from "../../business/services/audit-log-service";
import { Static, Type } from "@sinclair/typebox";
import { AuditEntryDetailsType } from "@umccr/elsa-types/schemas-audit";

export const DetailsQueryStringSchema = Type.Object({
  page: Type.Optional(Type.Number()),
});

export type DetailsQueryStringType = Static<typeof DetailsQueryStringSchema>;

export const DetailsQueryStringDetailsSchema = Type.Object({
  id: Type.String(),
  start: Type.Optional(Type.Number()),
  end: Type.Optional(Type.Number()),
});

export type DetailsQueryStringDetailsType = Static<
  typeof DetailsQueryStringDetailsSchema
>;

export const auditLogRoutes = async (fastify: FastifyInstance, _opts: any) => {
  const edgeDbClient = container.resolve<edgedb.Client>("Database");
  const auditLogService = container.resolve<AuditLogService>(AuditLogService);

  fastify.get<{
    Params: { rid: string };
    Reply: AuditEntryType[];
    Querystring: DetailsQueryStringType;
  }>(
    "/api/releases/:rid/audit-log",
    {
      schema: {
        querystring: DetailsQueryStringSchema,
      },
    },
    async function (request, reply) {
      const { authenticatedUser, pageSize, page } =
        authenticatedRouteOnEntryHelper(request);

      const releaseId = request.params.rid;

      const events = await auditLogService.getEntries(
        edgeDbClient,
        authenticatedUser,
        releaseId,
        pageSize,
        (page - 1) * pageSize
      );

<<<<<<< HEAD
      sendPagedResult(
        reply,
        events,
        page,
        `/api/releases/${releaseId}/audit-log?`
      );
    }
  );

  fastify.get<{
    Params: { rid: string };
    Reply: AuditEntryDetailsType[];
    Querystring: DetailsQueryStringDetailsType;
  }>(
    "/api/releases/:rid/audit-log/details",
    {
      schema: {
        querystring: DetailsQueryStringDetailsSchema,
      },
    },
    async function (request, reply) {
      const { authenticatedUser, page } =
        authenticatedRouteOnEntryHelper(request);

      const releaseId = request.params.rid;
      const { id, start = 0, end = -1 } = request.query;

      const events = await auditLogService.getEntryDetails(
        edgeDbClient,
        authenticatedUser,
        id,
        start,
        end
      );

      sendPagedResult(
        reply,
        events,
        page,
        `/api/releases/${releaseId}/audit-log/details?`
      );
=======
      sendPagedResult(reply, events);
>>>>>>> aef784db
    }
  );
};<|MERGE_RESOLUTION|>--- conflicted
+++ resolved
@@ -54,8 +54,8 @@
         pageSize,
         (page - 1) * pageSize
       );
+      //sendPagedResult(reply, events);
 
-<<<<<<< HEAD
       sendPagedResult(
         reply,
         events,
@@ -97,9 +97,6 @@
         page,
         `/api/releases/${releaseId}/audit-log/details?`
       );
-=======
-      sendPagedResult(reply, events);
->>>>>>> aef784db
     }
   );
 };