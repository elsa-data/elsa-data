--- conflicted
+++ resolved
@@ -4,13 +4,10 @@
 import { UsersService } from "../../business/services/users-service";
 import { ReleaseService } from "../../business/services/release-service";
 import { getServices } from "../../di-helpers";
-<<<<<<< HEAD
 import { ReleaseActivationService } from "../../business/services/release-activation-service";
-=======
 import { JobsService } from "../../business/services/jobs/jobs-base-service";
 import { AwsAccessPointService } from "../../business/services/aws-access-point-service";
 import { ReleaseParticipationService } from "../../business/services/release-participation-service";
->>>>>>> 7649e3cb
 
 /**
  * Create the base context for our TRPC calls, provided useful base
@@ -30,13 +27,10 @@
     logger,
     userService: container.resolve(UsersService),
     releaseService: container.resolve(ReleaseService),
-<<<<<<< HEAD
     releaseActivationService: container.resolve(ReleaseActivationService),
-=======
     releaseParticipantService: container.resolve(ReleaseParticipationService),
     jobService: container.resolve(JobsService),
     awsAccessPointService: container.resolve(AwsAccessPointService),
->>>>>>> 7649e3cb
 
     req: opts.req,
     res: opts.res,
