import { FastifyInstance, FastifyReply, FastifyRequest } from "fastify";
import {
  ALLOWED_CHANGE_ADMINS,
  ALLOWED_CREATE_NEW_RELEASES,
<<<<<<< HEAD
  ALLOWED_VIEW_AUDIT_EVENTS,
=======
  CSRF_TOKEN_COOKIE_NAME,
>>>>>>> 612898aa
  USER_ALLOWED_COOKIE_NAME,
  USER_EMAIL_COOKIE_NAME,
  USER_NAME_COOKIE_NAME,
  USER_SUBJECT_COOKIE_NAME,
} from "@umccr/elsa-constants";
import {
  SESSION_TOKEN_PRIMARY,
  SESSION_USER_DB_OBJECT,
} from "./session-cookie-constants";
import { ElsaSettings } from "../config/elsa-settings";
import { DependencyContainer } from "tsyringe";
import { UsersService } from "../business/services/users-service";
import { generators } from "openid-client";
import { isSuperAdmin } from "./session-cookie-route-hook";
import { AuditLogService } from "../business/services/audit-log-service";
import { AuthenticatedUser } from "../business/authenticated-user";
import {
  TEST_SUBJECT_1,
  TEST_SUBJECT_1_DISPLAY,
  TEST_SUBJECT_1_EMAIL,
  TEST_SUBJECT_2,
  TEST_SUBJECT_2_DISPLAY,
  TEST_SUBJECT_2_EMAIL,
  TEST_SUBJECT_3,
  TEST_SUBJECT_3_DISPLAY,
  TEST_SUBJECT_3_EMAIL,
} from "../test-data/insert-test-users";
import { cookieForBackend, cookieForUI } from "./helpers/cookie-helpers";
import { Client } from "edgedb";

function createClient(settings: ElsaSettings, redirectUri: string) {
  return new settings.oidcIssuer.Client({
    client_id: settings.oidcClientId,
    client_secret: settings.oidcClientSecret,
    redirect_uris: [redirectUri],
    response_types: ["code"],
    token_endpoint_auth_method: "client_secret_post",
  });
}

/**
 * Register all routes directly to do with the authz systems.
 *
 * @param fastify the fastify instance
 * @param opts options for establishing this route
 */
export const apiAuthRoutes = async (
  fastify: FastifyInstance,
  opts: {
    // DI resolver
    container: DependencyContainer;
    redirectUri: string;
    includeTestUsers: boolean;
  }
) => {
  const settings = opts.container.resolve<ElsaSettings>("Settings");
  const dbClient = opts.container.resolve<Client>("Database");
  const userService = opts.container.resolve(UsersService);
  const auditLogService = opts.container.resolve(AuditLogService);

  const client = createClient(settings, opts.redirectUri);

  // the login route is the route posted to by the client to initiate a login
  // it constructs the appropriate auth url (as known to the backend only)
  // and sends it back to the client as a redirect to start the oidc flow
  fastify.post("/login", async (request, reply) => {
    const nonce = generators.nonce();

    // cookieForBackend(request, reply, "nonce", nonce);

    const redirectUrl = client.authorizationUrl({
      scope: "openid email profile", //  org.cilogon.userinfo
      // nonce: nonce,
      // state: "ABCD",
    });
    reply.redirect(redirectUrl);
  });

  // clean *our* cookies - meaning the browser is no longer authorised into Elsa Data for
  // web browsing or API calls
  const clearOurLoginState = (
    request: FastifyRequest,
    reply: FastifyReply,
    auditDetails: any = null
  ) => {
    const dbUser = request.session.get(SESSION_USER_DB_OBJECT);

    if (dbUser !== undefined) {
      auditLogService.createUserAuditEvent(
        dbClient,
        dbUser.id,
        dbUser.subjectId,
        dbUser.displayName,
        "E",
        "Logout",
        auditDetails
      );
    }
    // delete all the backend session cookies
    request.session.delete();

    reply.clearCookie(USER_SUBJECT_COOKIE_NAME);
    reply.clearCookie(USER_NAME_COOKIE_NAME);
    reply.clearCookie(USER_EMAIL_COOKIE_NAME);
    reply.clearCookie(USER_ALLOWED_COOKIE_NAME);
  };

  fastify.post("/logout", async (request, reply) => {
    clearOurLoginState(request, reply);
    reply.redirect("/");
  });

  fastify.post("/logout-completely", async (request, reply) => {
    clearOurLoginState(request, reply, {
      message: "complete logout, redirected to CILogon",
    });

    // TODO: this probably needs to be configurable per OIDC setup - but given we are setting
    // up firstly for CILogon - it can wait till after that

    // CILogon has a special page to visit that clears CILogon cookie state
    reply.redirect("https://cilogon.org/logout");
  });

  if (opts.includeTestUsers) {
    const subject1 = await userService.upsertUserForLogin(
      TEST_SUBJECT_1,
      TEST_SUBJECT_1_DISPLAY,
      TEST_SUBJECT_1_EMAIL
    );
    const subject2 = await userService.upsertUserForLogin(
      TEST_SUBJECT_2,
      TEST_SUBJECT_2_DISPLAY,
      TEST_SUBJECT_2_EMAIL
    );
    const subject3 = await userService.upsertUserForLogin(
      TEST_SUBJECT_3,
      TEST_SUBJECT_3_DISPLAY,
      TEST_SUBJECT_3_EMAIL
    );

    if (!subject1 || !subject2 || !subject3)
      throw new Error(
        "Test users not setup correctly in database even though they are meant to be enabled"
      );

    // register a login endpoint that sets a cookie without actual login
    // NOTE: this has to replicate all the real auth login steps (set the same cookies etc)
    const addTestUserRoute = (
      path: string,
      authUser: AuthenticatedUser,
      allowed: string[]
    ) => {
      fastify.post(path, async (request, reply) => {
        cookieForBackend(
          request,
          reply,
          SESSION_TOKEN_PRIMARY,
          "Thiswouldneedtobearealbearertokenforexternaldata"
        );
        cookieForBackend(
          request,
          reply,
          SESSION_USER_DB_OBJECT,
          authUser.asJson()
        );
        cookieForBackend(
          request,
          reply,
          ALLOWED_VIEW_AUDIT_EVENTS,
          allowed.includes(ALLOWED_VIEW_AUDIT_EVENTS)
        );

        // these cookies however are available to React - PURELY for UI/display purposes
        cookieForUI(
          request,
          reply,
          USER_SUBJECT_COOKIE_NAME,
          authUser.subjectId
        );
        cookieForUI(
          request,
          reply,
          USER_NAME_COOKIE_NAME,
          authUser.displayName
        );
        cookieForUI(request, reply, USER_EMAIL_COOKIE_NAME, "user@email.com");
        cookieForUI(
          request,
          reply,
          USER_ALLOWED_COOKIE_NAME,
          allowed.join(",")
        );

        // CSRF Token passed as cookie
        cookieForUI(
          request,
          reply,
          CSRF_TOKEN_COOKIE_NAME,
          await reply.generateCsrf()
        );

        reply.redirect("/");
      });
    };

    // a test user that is in charge of a few datasets
    addTestUserRoute("/login-bypass-1", subject1, [
      ALLOWED_CREATE_NEW_RELEASES,
    ]);
    // a test user that is a PI in some releases
    addTestUserRoute("/login-bypass-2", subject2, []);
    // a test user that is a super admin equivalent
    addTestUserRoute("/login-bypass-3", subject3, [
      ALLOWED_CHANGE_ADMINS,
      ALLOWED_VIEW_AUDIT_EVENTS,
    ]);
  }
};

export const callbackRoutes = async (
  fastify: FastifyInstance,
  opts: {
    // DI resolver
    container: DependencyContainer;
    redirectUri: string;
    includeTestUsers: boolean;
  }
) => {
  const settings = opts.container.resolve<ElsaSettings>("Settings");
  const userService = opts.container.resolve(UsersService);

  const client = createClient(settings, opts.redirectUri);

  // the cb (callback) route is the route that is redirected to as part of the OIDC flow
  // it expects a 'code' parameter on the URL and uses that to get a token set
  // from the OIDC flow
  fastify.get("/", async (request, reply) => {
    // extract raw params from the request
    const params = client.callbackParams(request.raw);

    // process the callback in the oidc-client library
    const tokenSet = await client.callback(opts.redirectUri, params, {
      // nonce: request.session.get("nonce"),
    });

    const idClaims = tokenSet.claims();

    const displayName = idClaims.name || "No Display Name";
    const email = idClaims.email || "No Email";

    const authUser = await userService.upsertUserForLogin(
      idClaims.sub,
      displayName,
      email
    );

    if (!authUser) {
      // TODO: redirect to a static error page?
      reply.redirect("/error");
      return;
    }

    request.log.info(
      { resolvedUser: authUser, oidcParams: params, oidcTokens: tokenSet },
      `authRoutes: Login OIDC callback event`
    );

    // the secure session token is HTTP only - so its existence can't even be tracked in
    // the React code - it is made available to the backend that can use it as a
    // real access token
    // we also make available a copy of the Authenticated user database object so
    // we can recreate AuthenticatedUsers on every API call without hitting the database
    cookieForBackend(
      request,
      reply,
      SESSION_TOKEN_PRIMARY,
      tokenSet.access_token!
    );
    cookieForBackend(request, reply, SESSION_USER_DB_OBJECT, authUser.asJson());

    // these cookies however are available to React - PURELY for UI/display purposes
    cookieForUI(request, reply, USER_SUBJECT_COOKIE_NAME, authUser.subjectId);
    cookieForUI(request, reply, USER_NAME_COOKIE_NAME, authUser.displayName);
    cookieForUI(request, reply, USER_EMAIL_COOKIE_NAME, email); // TODO: save this in backend too.. (if needed?)

    // NOTE: this is a UI cookie - the actual enforcement of this grouping at an API layer is elsewhere
    // we do it this way so that we can centralise all permissions logic on the backend, and hand down
    // simple "is allowed" decisions to the UI
    // MAKE SURE ALL THE DECISIONS HERE MATCH THE API AUTH LOGIC - THAT IS THE POINT OF THIS TECHNIQUE
    const allowed = new Set<string>();

    // the super admins are defined in settings/config - not in the db
    // that is - they are a deployment instance level setting
    const isa = isSuperAdmin(settings, authUser);

    if (isa) {
      allowed.add(ALLOWED_CHANGE_ADMINS);
      allowed.add(ALLOWED_VIEW_AUDIT_EVENTS);

      // for the moment if we want to do demos it is easy if the super admins get all the functionality
      allowed.add(ALLOWED_CREATE_NEW_RELEASES);
    }

    cookieForBackend(request, reply, ALLOWED_VIEW_AUDIT_EVENTS, isa);

    // some garbage temporary logic for giving extra permissions to some people
    // this would normally come via group info
    if (email.endsWith("unimelb.edu.au"))
      allowed.add(ALLOWED_CREATE_NEW_RELEASES);

    cookieForUI(
      request,
      reply,
      USER_ALLOWED_COOKIE_NAME,
      Array.from(allowed.values()).join(",")
    );

    // CSRF Token passed as cookie
    cookieForUI(
      request,
      reply,
      CSRF_TOKEN_COOKIE_NAME,
      await reply.generateCsrf()
    );

    reply.redirect("/");
  });
};<|MERGE_RESOLUTION|>--- conflicted
+++ resolved
@@ -2,11 +2,8 @@
 import {
   ALLOWED_CHANGE_ADMINS,
   ALLOWED_CREATE_NEW_RELEASES,
-<<<<<<< HEAD
   ALLOWED_VIEW_AUDIT_EVENTS,
-=======
   CSRF_TOKEN_COOKIE_NAME,
->>>>>>> 612898aa
   USER_ALLOWED_COOKIE_NAME,
   USER_EMAIL_COOKIE_NAME,
   USER_NAME_COOKIE_NAME,
