--- conflicted
+++ resolved
@@ -1,26 +1,27 @@
 import * as edgedb from "edgedb";
-<<<<<<< HEAD
-import { Duration } from "edgedb";
-import { container } from "tsyringe";
-=======
 import * as tsyringe from "tsyringe";
 import { instanceCachingFactory } from "tsyringe";
->>>>>>> 60b811d6
 import { S3Client } from "@aws-sdk/client-s3";
 import { CloudFormationClient } from "@aws-sdk/client-cloudformation";
 import { CloudTrailClient } from "@aws-sdk/client-cloudtrail";
 import { SES } from "@aws-sdk/client-ses";
-import { IPresignedUrlProvider } from "./business/services/presigned-urls-service";
+import {
+  IPresignedUrlProvider,
+  PresignedUrlsService,
+} from "./business/services/presigned-urls-service";
 import { AwsPresignedUrlsService } from "./business/services/aws/aws-presigned-urls-service";
 import { GcpPresignedUrlsService } from "./business/services/gcp-presigned-urls-service";
 import { CloudflarePresignedUrlsService } from "./business/services/cloudflare-presigned-urls-service";
 import { ServiceDiscoveryClient } from "@aws-sdk/client-servicediscovery";
 import { SFNClient } from "@aws-sdk/client-sfn";
-<<<<<<< HEAD
 import { STSClient } from "@aws-sdk/client-sts";
-=======
-import { AwsDiscoveryService } from "./business/services/aws-discovery-service";
->>>>>>> 60b811d6
+import { AwsDiscoveryService } from "./business/services/aws/aws-discovery-service";
+import { AwsEnabledService } from "./business/services/aws/aws-enabled-service";
+import { AwsS3Service } from "./business/services/aws/aws-s3-service";
+import { AwsAccessPointService } from "./business/services/aws/aws-access-point-service";
+import { AwsCloudTrailLakeService } from "./business/services/aws/aws-cloudtrail-lake-service";
+import { GcpEnabledService } from "./business/services/gcp-enabled-service";
+import { GcpStorageSharingService } from "./business/services/gcp-storage-sharing-service";
 
 /**
  * Bootstrap the DI with some basic services that are
@@ -82,15 +83,11 @@
     useFactory: () => new SFNClient(awsClientConfig),
   });
 
-<<<<<<< HEAD
-  container.register<STSClient>("STSClient", {
+  dc.register<STSClient>("STSClient", {
     useFactory: () => new STSClient(awsClientConfig),
   });
 
-  container.register<IPresignedUrlProvider>("IPresignedUrlProvider", {
-=======
   dc.register<IPresignedUrlProvider>("IPresignedUrlProvider", {
->>>>>>> 60b811d6
     useClass: AwsPresignedUrlsService,
   });
   dc.register<IPresignedUrlProvider>("IPresignedUrlProvider", {
@@ -103,6 +100,16 @@
   // we register our singletons this way as this is the only way to prevent them being registered
   // in the global container namespace (we DON'T use the @singleton decorator)
   dc.registerSingleton(AwsDiscoveryService);
+  dc.registerSingleton(AwsEnabledService);
+  dc.registerSingleton(AwsPresignedUrlsService);
+  dc.registerSingleton(AwsS3Service);
+  dc.registerSingleton(AwsAccessPointService);
+  dc.registerSingleton(AwsCloudTrailLakeService);
+  dc.registerSingleton(GcpEnabledService);
+  dc.registerSingleton(GcpStorageSharingService);
+  dc.registerSingleton(GcpPresignedUrlsService);
+  dc.registerSingleton(CloudflarePresignedUrlsService);
+  dc.registerSingleton(PresignedUrlsService);
 
   return dc;
 }