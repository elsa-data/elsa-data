import Fastify, { FastifyInstance } from "fastify";
import fastifyStatic from "@fastify/static";
import fastifySecureSession from "@fastify/secure-session";
import fastifyFormBody from "@fastify/formbody";
import fastifyHelmet from "@fastify/helmet";
import fastifyRateLimit from "@fastify/rate-limit";
import fastifyCsrfProtection from "@fastify/csrf-protection";
import fastifyTraps from "@dnlup/fastify-traps";
import {
  locateHtmlDirectory,
  serveCustomIndexHtml,
  strictServeRealFileIfPresent,
} from "./app-helpers";
import { ErrorHandler } from "./api/errors/_error.handler";
import { apiInternalRoutes } from "./api/api-internal-routes";
import { apiAuthRoutes, callbackRoutes } from "./api/api-auth-routes";
import { container, inject, injectable, singleton } from "tsyringe";
import { ElsaSettings } from "./config/elsa-settings";
import { Logger } from "pino";
import { apiExternalRoutes } from "./api/api-external-routes";
import { apiUnauthenticatedRoutes } from "./api/api-unauthenticated-routes";
import { getSecureSessionOptions } from "./api/session-cookie-route-hook";
import { getMandatoryEnv, IndexHtmlTemplateData } from "./app-env";

@injectable()
@singleton()
export class App {
  public server: FastifyInstance;

  // a absolute path to where static files are to be served from
  public staticFilesPath: string;

  /**
   * Our constructor does all the setup that can be done without async/await
   * (increasingly almost nothing). It should check settings and establish
   * anything that cannot be changed.
   */
  constructor(
    @inject("Settings") private readonly settings: ElsaSettings,
    @inject("Logger") private readonly logger: Logger
  ) {
    // find where our website HTML is
    this.staticFilesPath = locateHtmlDirectory(true);

    this.server = Fastify({ logger: logger });

    // inject a copy of the Elsa settings into every request
    this.server.decorateRequest("settings", null);
    this.server.addHook("onRequest", async (req, reply) => {
      // we make a shallow copy of the settings on each fastify request to (somewhat)
      // protect against routes doing mutations
      (req as any).settings = { ...settings };
    });
  }

  /**
   * The asynchronous portion of the server setup.
   */
  public async setupServer(): Promise<FastifyInstance> {
    // register global fastify plugins
    {
      // we want our server to quickly shutdown in response to TERM signals - enabling our
      // other infrastructure (load balancers, ecs etc) to be totally in charge of keeping us
      // running as a service
      // this sets up traps to do it gracefully however
      await this.server.register(fastifyTraps);

      await this.server.register(fastifyFormBody);

      await this.server.register(fastifyHelmet, {
        contentSecurityPolicy: {
          directives: {
<<<<<<< HEAD
            // TODO: derive form action hosts from configuration of OIDC
            formAction: ["'self'", "*.cilogon.org"],
=======
            // our front end needs to be able to make fetches from ontoserver
            connectSrc: ["'self'", new URL(this.settings.ontoFhirUrl).host],
>>>>>>> 54f47bb6
          },
        },
      });

      await this.server.register(fastifyStatic, {
        root: this.staticFilesPath,
        serve: false,
      });

      await this.server.register(
        fastifySecureSession,
        getSecureSessionOptions(this.settings)
      );

      await this.server.register(fastifyCsrfProtection, {
        sessionPlugin: "@fastify/secure-session",
      });

      // set rate limits across the entire app surface - including APIs and HTML
      // NOTE: this rate limit is also applied in the NotFound handler
      // NOTE: we may need to consider moving this only to the /api section
      await this.server.register(fastifyRateLimit, this.settings.rateLimit);
    }

    this.server.setErrorHandler(ErrorHandler);

    this.server.ready(() => {
      this.logger.debug(this.server.printRoutes({ commonPrefix: false }));
    });

    this.server.register(apiExternalRoutes, {
      prefix: "/api",
      container: container,
    });

    this.server.register(apiInternalRoutes, {
      prefix: "/api",
      container: container,
      allowTestCookieEquals: undefined,
    });

    this.server.register(apiUnauthenticatedRoutes, {
      prefix: "/api",
      container: container,
      addDevTestingRoutes: this.settings.devTesting?.allowTestRoutes ?? false,
    });

    // TODO: think about how/where auth routes can go
    //       including callback as a special case (because it has to be registered with the OIDC provider)
    this.server.register(apiAuthRoutes, {
      prefix: "/auth",
      container: container,
      redirectUri: this.settings.deployedUrl + "/cb",
      includeTestUsers: this.settings.devTesting?.allowTestUsers ?? false,
    });

    this.server.register(callbackRoutes, {
      prefix: "/cb",
      container: container,
      redirectUri: this.settings.deployedUrl + "/cb",
      includeTestUsers: this.settings.devTesting?.allowTestUsers ?? false,
    });

    // our behaviour for React routed websites is that NotFound responses should be replaced
    // with serving up index.html
    this.server.setNotFoundHandler(
      // note we rate limit our not found handler too
      { preHandler: this.server.rateLimit() },
      async (request, reply) => {
        // any misses that fall through in the API area should actually return 404
        if (request.url.toLowerCase().startsWith("/api/")) {
          reply
            .code(404)
            .type("application/problem+json")
            .send({
              type: "about:blank",
              title: "Not Found",
              status: 404,
              detail: `API route ${request.url} does not exist`,
            });

          return;
        }

        // our react routes should never have file suffixes so we don't serve up index.html in those cases
        // (this helps us not serving up index.html for random misplaced PNG requests etc)
        if (request.url.includes(".")) {
          reply
            .code(404)
            .type("application/problem+json")
            .send({
              type: "about:blank",
              title: "Not Found",
              status: 404,
              detail: `File ${request.url} does not exist`,
            });

          return;
        }

        // the user hit refresh at (for example) https://ourwebsite.com/docs/a32gf24 - for react routes like
        // this we actually want to send the index content (at which point react routing takes over)
        else
          await serveCustomIndexHtml(
            reply,
            this.staticFilesPath,
            this.buildIndexHtmlTemplateData()
          );
      }
    );

    this.server.get("*", async (request, reply) => {
      const requestPath = request.url;

      // we can short circuit out of any fancy handling if it is very explicit that they want the index
      if (requestPath === "/" || requestPath.endsWith("/index.html")) {
        return await serveCustomIndexHtml(
          reply,
          this.staticFilesPath,
          this.buildIndexHtmlTemplateData()
        );
      }

      if (requestPath === "/sockjs-node") {
        reply.status(404).send();
      } else {
        await strictServeRealFileIfPresent(reply, requestPath);
      }
    });

    return this.server;
  }

  /**
   * Builds context for all HTML templating
   * including a special data attribute that is used for injecting data into React.
   *
   * We can do any type of environment mapping/injection we want here.
   *
   * This can fetch values from any source we want
   * - environment variables passed in via CloudFormation
   * - secrets
   * - parameter store
   * - request variables
   */
  private buildIndexHtmlTemplateData(): IndexHtmlTemplateData {
    let dataAttributes = "";

    const addAttribute = (k: string, v: string) => {
      if (!v)
        throw new Error(
          `The index.html generator must have access to a valid value to set for ${k}`
        );

      dataAttributes = dataAttributes + `\t\t${k}="${v}"\n`;
    };

    // these are env variables set in the solution deployment stack - probably via Cloud Formation parameters but also
    // locally they can be set just by shell env variables
    // Maps all the *deploy* time (stack) and *view* time (from browser fetching index.html)
    // environment data into data-attributes that will be
    // passed into the React app.
    addAttribute("data-version", getMandatoryEnv("ELSA_DATA_VERSION"));
    addAttribute("data-built", getMandatoryEnv("ELSA_DATA_BUILT"));
    addAttribute("data-revision", getMandatoryEnv("ELSA_DATA_REVISION"));
    addAttribute(
      "data-deployed-environment",
      this.settings.devTesting ? "development" : "production"
    );
    addAttribute(
      "data-terminology-fhir-url",
      this.settings.ontoFhirUrl || "undefined"
    );

    return {
      data_attributes: dataAttributes,
    };
  }
}<|MERGE_RESOLUTION|>--- conflicted
+++ resolved
@@ -70,13 +70,10 @@
       await this.server.register(fastifyHelmet, {
         contentSecurityPolicy: {
           directives: {
-<<<<<<< HEAD
             // TODO: derive form action hosts from configuration of OIDC
             formAction: ["'self'", "*.cilogon.org"],
-=======
             // our front end needs to be able to make fetches from ontoserver
             connectSrc: ["'self'", new URL(this.settings.ontoFhirUrl).host],
->>>>>>> 54f47bb6
           },
         },
       });
