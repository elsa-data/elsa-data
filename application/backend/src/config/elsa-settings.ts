--- conflicted
+++ resolved
@@ -70,7 +70,6 @@
 
     allowTestRoutes: boolean;
   };
-<<<<<<< HEAD
 
   // pass through directly from configuration - eventually we want to pass everything through
   // directly and essentially remove ElsaSettings as a type
@@ -89,15 +88,5 @@
 
   ipLookup?: {
     maxMindDbPath?: string;
-=======
-  ipLookup?: {
-    maxMindDbPath?: string;
   };
-  branding?: {
-    brandName?: string;
-    logoPath?: string;
-    logoUriRelative?: string;
->>>>>>> 5b7e31be
-  };
-
 };