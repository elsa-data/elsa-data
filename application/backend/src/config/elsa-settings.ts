--- conflicted
+++ resolved
@@ -1,10 +1,7 @@
 import { Issuer } from "openid-client";
 import { RateLimitPluginOptions } from "@fastify/rate-limit";
-<<<<<<< HEAD
 import SMTPTransport from "nodemailer/lib/smtp-transport";
-=======
 import { LoggerOptions } from "pino";
->>>>>>> 5779f519
 
 /**
  * The rich, well-typed settings for Elsa.
